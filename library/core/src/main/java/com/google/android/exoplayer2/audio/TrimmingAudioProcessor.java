/*
 * Copyright (C) 2017 The Android Open Source Project
 *
 * Licensed under the Apache License, Version 2.0 (the "License");
 * you may not use this file except in compliance with the License.
 * You may obtain a copy of the License at
 *
 *      http://www.apache.org/licenses/LICENSE-2.0
 *
 * Unless required by applicable law or agreed to in writing, software
 * distributed under the License is distributed on an "AS IS" BASIS,
 * WITHOUT WARRANTIES OR CONDITIONS OF ANY KIND, either express or implied.
 * See the License for the specific language governing permissions and
 * limitations under the License.
 */
package com.google.android.exoplayer2.audio;

import static java.lang.Math.min;

import com.google.android.exoplayer2.C;
import com.google.android.exoplayer2.util.Util;
import java.nio.ByteBuffer;

/** Audio processor for trimming samples from the start/end of data. */
/* package */ final class TrimmingAudioProcessor extends BaseAudioProcessor {

  @C.PcmEncoding private static final int OUTPUT_ENCODING = C.ENCODING_PCM_16BIT;

  private int trimStartFrames;
  private int trimEndFrames;
  private boolean reconfigurationPending;

  private int pendingTrimStartBytes;
  private byte[] endBuffer;
  private int endBufferSize;
  private long trimmedFrameCount;

  /** Creates a new audio processor for trimming samples from the start/end of data. */
  public TrimmingAudioProcessor() {
    endBuffer = Util.EMPTY_BYTE_ARRAY;
  }

  /**
   * Sets the number of audio frames to trim from the start and end of audio passed to this
   * processor. After calling this method, call {@link #configure(AudioFormat)} to apply the new
   * trimming frame counts.
   *
   * @param trimStartFrames The number of audio frames to trim from the start of audio.
   * @param trimEndFrames The number of audio frames to trim from the end of audio.
   * @see AudioSink#configure(com.google.android.exoplayer2.Format, int, int[])
   */
  public void setTrimFrameCount(int trimStartFrames, int trimEndFrames) {
    this.trimStartFrames = trimStartFrames;
    this.trimEndFrames = trimEndFrames;
  }

  /** Sets the trimmed frame count returned by {@link #getTrimmedFrameCount()} to zero. */
  public void resetTrimmedFrameCount() {
    trimmedFrameCount = 0;
  }

  /**
   * Returns the number of audio frames trimmed since the last call to {@link
   * #resetTrimmedFrameCount()}.
   */
  public long getTrimmedFrameCount() {
    return trimmedFrameCount;
  }

  @Override
  public AudioFormat onConfigure(AudioFormat inputAudioFormat)
      throws UnhandledAudioFormatException {
    if (inputAudioFormat.encoding != OUTPUT_ENCODING) {
      throw new UnhandledAudioFormatException(inputAudioFormat);
    }
    reconfigurationPending = true;
    return trimStartFrames != 0 || trimEndFrames != 0 ? inputAudioFormat : AudioFormat.NOT_SET;
  }

  @Override
  public void queueInput(ByteBuffer inputBuffer) {
    int position = inputBuffer.position();
    int limit = inputBuffer.limit();
    int remaining = limit - position;

    if (remaining == 0) {
      return;
    }

    // Trim any pending start bytes from the input buffer.
    int trimBytes = min(remaining, pendingTrimStartBytes);
    trimmedFrameCount += trimBytes / inputAudioFormat.bytesPerFrame;
    pendingTrimStartBytes -= trimBytes;
    inputBuffer.position(position + trimBytes);
    if (pendingTrimStartBytes > 0) {
      // Nothing to output yet.
      return;
    }
    remaining -= trimBytes;

    // endBuffer must be kept as full as possible, so that we trim the right amount of media if we
    // don't receive any more input. After taking into account the number of bytes needed to keep
    // endBuffer as full as possible, the output should be any surplus bytes currently in endBuffer
    // followed by any surplus bytes in the new inputBuffer.
    int remainingBytesToOutput = endBufferSize + remaining - endBuffer.length;
    ByteBuffer buffer = replaceOutputBuffer(remainingBytesToOutput);

    // Output from endBuffer.
    int endBufferBytesToOutput = Util.constrainValue(remainingBytesToOutput, 0, endBufferSize);
    buffer.put(endBuffer, 0, endBufferBytesToOutput);
    remainingBytesToOutput -= endBufferBytesToOutput;

    // Output from inputBuffer, restoring its limit afterwards.
    int inputBufferBytesToOutput = Util.constrainValue(remainingBytesToOutput, 0, remaining);
    inputBuffer.limit(inputBuffer.position() + inputBufferBytesToOutput);
    buffer.put(inputBuffer);
    inputBuffer.limit(limit);
    remaining -= inputBufferBytesToOutput;

    // Compact endBuffer, then repopulate it using the new input.
    endBufferSize -= endBufferBytesToOutput;
    System.arraycopy(endBuffer, endBufferBytesToOutput, endBuffer, 0, endBufferSize);
    inputBuffer.get(endBuffer, endBufferSize, remaining);
    endBufferSize += remaining;

    buffer.flip();
  }

  @Override
  public ByteBuffer getOutput() {
    if (super.isEnded() && endBufferSize > 0) {
      // Because audio processors may be drained in the middle of the stream we assume that the
      // contents of the end buffer need to be output. For gapless transitions, configure will
      // always be called, so the end buffer is cleared in onQueueEndOfStream.
      replaceOutputBuffer(endBufferSize).put(endBuffer, 0, endBufferSize).flip();
      endBufferSize = 0;
    }
    return super.getOutput();
  }

  @Override
  public boolean isEnded() {
    return super.isEnded() && endBufferSize == 0;
  }

  @Override
  protected void onQueueEndOfStream() {
    if (reconfigurationPending) {
      // Trim audio in the end buffer.
      if (endBufferSize > 0) {
        trimmedFrameCount += endBufferSize / inputAudioFormat.bytesPerFrame;
      }
      endBufferSize = 0;
    }
  }

  @Override
  protected void onFlush() {
    if (reconfigurationPending) {
<<<<<<< HEAD
      // This is the initial flush after reconfiguration. Prepare to trim bytes from the start/end.
      reconfigurationPending = false;
      endBuffer = new byte[trimEndFrames * inputAudioFormat.bytesPerFrame];
      pendingTrimStartBytes = trimStartFrames * inputAudioFormat.bytesPerFrame;
    } else {
      // This is a flush during playback (after the initial flush). We assume this was caused by a
      // seek to a non-zero position and clear pending start bytes. This assumption may be wrong (we
      // may be seeking to zero), but playing data that should have been trimmed shouldn't be
      // noticeable after a seek. Ideally we would check the timestamp of the first input buffer
      // queued after flushing to decide whether to trim (see also [Internal: b/77292509]).
      pendingTrimStartBytes = 0;
=======
      // Flushing activates the new configuration, so prepare to trim bytes from the start/end.
      reconfigurationPending = false;
      endBuffer = new byte[trimEndFrames * inputAudioFormat.bytesPerFrame];
      pendingTrimStartBytes = trimStartFrames * inputAudioFormat.bytesPerFrame;
>>>>>>> 8a0d52be
    }

    // TODO(internal b/77292509): Flushing occurs to activate a configuration (handled above) but
    // also when seeking within a stream. This implementation currently doesn't handle seek to start
    // (where we need to trim at the start again), nor seeks to non-zero positions before start
    // trimming has occurred (where we should set pendingTrimStartBytes to zero). These cases can be
    // fixed by trimming in queueInput based on timestamp, once that information is available.

    // Any data in the end buffer should no longer be output if we are playing from a different
    // position, so discard it and refill the buffer using new input.
    endBufferSize = 0;
  }

  @Override
  protected void onReset() {
    endBuffer = Util.EMPTY_BYTE_ARRAY;
  }

}<|MERGE_RESOLUTION|>--- conflicted
+++ resolved
@@ -157,24 +157,10 @@
   @Override
   protected void onFlush() {
     if (reconfigurationPending) {
-<<<<<<< HEAD
-      // This is the initial flush after reconfiguration. Prepare to trim bytes from the start/end.
-      reconfigurationPending = false;
-      endBuffer = new byte[trimEndFrames * inputAudioFormat.bytesPerFrame];
-      pendingTrimStartBytes = trimStartFrames * inputAudioFormat.bytesPerFrame;
-    } else {
-      // This is a flush during playback (after the initial flush). We assume this was caused by a
-      // seek to a non-zero position and clear pending start bytes. This assumption may be wrong (we
-      // may be seeking to zero), but playing data that should have been trimmed shouldn't be
-      // noticeable after a seek. Ideally we would check the timestamp of the first input buffer
-      // queued after flushing to decide whether to trim (see also [Internal: b/77292509]).
-      pendingTrimStartBytes = 0;
-=======
       // Flushing activates the new configuration, so prepare to trim bytes from the start/end.
       reconfigurationPending = false;
       endBuffer = new byte[trimEndFrames * inputAudioFormat.bytesPerFrame];
       pendingTrimStartBytes = trimStartFrames * inputAudioFormat.bytesPerFrame;
->>>>>>> 8a0d52be
     }
 
     // TODO(internal b/77292509): Flushing occurs to activate a configuration (handled above) but

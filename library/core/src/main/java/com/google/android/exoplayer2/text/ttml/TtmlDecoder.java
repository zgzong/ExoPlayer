--- conflicted
+++ resolved
@@ -16,12 +16,9 @@
 package com.google.android.exoplayer2.text.ttml;
 
 import android.text.Layout;
-<<<<<<< HEAD
+import androidx.annotation.Nullable;
 import android.util.Pair;
 
-=======
-import androidx.annotation.Nullable;
->>>>>>> 8a0d52be
 import com.google.android.exoplayer2.C;
 import com.google.android.exoplayer2.text.Cue;
 import com.google.android.exoplayer2.text.SimpleSubtitleDecoder;
@@ -639,16 +636,11 @@
     long startTime = C.TIME_UNSET;
     long endTime = C.TIME_UNSET;
     String regionId = TtmlNode.ANONYMOUS_REGION_ID;
-<<<<<<< HEAD
     String imageId = null;
     String[] styleIds = null;
     String origin = null;
     String extent = null;
 
-=======
-    @Nullable String imageId = null;
-    @Nullable String[] styleIds = null;
->>>>>>> 8a0d52be
     int attributeCount = parser.getAttributeCount();
     @Nullable TtmlStyle style = parseStyleAttributes(parser, null);
     for (int i = 0; i < attributeCount; i++) {
@@ -720,7 +712,6 @@
       }
     }
 
-<<<<<<< HEAD
     if(origin != null && extent != null
         && regionId == TtmlNode.ANONYMOUS_REGION_ID) {
       //add new region to the map.
@@ -737,8 +728,6 @@
       regionId = parent.regionId;
     }
 
-=======
->>>>>>> 8a0d52be
     return TtmlNode.buildNode(
         parser.getName(), startTime, endTime, style, styleIds, regionId, imageId, parent);
   }

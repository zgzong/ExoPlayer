/*
 * Copyright (C) 2016 The Android Open Source Project
 *
 * Licensed under the Apache License, Version 2.0 (the "License");
 * you may not use this file except in compliance with the License.
 * You may obtain a copy of the License at
 *
 *      http://www.apache.org/licenses/LICENSE-2.0
 *
 * Unless required by applicable law or agreed to in writing, software
 * distributed under the License is distributed on an "AS IS" BASIS,
 * WITHOUT WARRANTIES OR CONDITIONS OF ANY KIND, either express or implied.
 * See the License for the specific language governing permissions and
 * limitations under the License.
 */
package com.google.android.exoplayer2.mediacodec;

import static com.google.android.exoplayer2.util.Assertions.checkState;
import static java.lang.Math.max;

import android.annotation.TargetApi;
import android.media.MediaCodec;
import android.media.MediaCodec.CodecException;
import android.media.MediaCodec.CryptoException;
import android.media.MediaCrypto;
import android.media.MediaCryptoException;
import android.media.MediaFormat;
import android.os.Bundle;
import android.os.SystemClock;
import androidx.annotation.CallSuper;
import androidx.annotation.CheckResult;
import androidx.annotation.IntDef;
import androidx.annotation.Nullable;
import androidx.annotation.RequiresApi;
import com.google.android.exoplayer2.BaseRenderer;
import com.google.android.exoplayer2.C;
import com.google.android.exoplayer2.ExoPlaybackException;
import com.google.android.exoplayer2.Format;
import com.google.android.exoplayer2.FormatHolder;
import com.google.android.exoplayer2.decoder.DecoderCounters;
import com.google.android.exoplayer2.decoder.DecoderInputBuffer;
import com.google.android.exoplayer2.drm.DrmSession;
import com.google.android.exoplayer2.drm.DrmSession.DrmSessionException;
import com.google.android.exoplayer2.drm.ExoMediaCrypto;
import com.google.android.exoplayer2.drm.FrameworkMediaCrypto;
import com.google.android.exoplayer2.mediacodec.MediaCodecUtil.DecoderQueryException;
import com.google.android.exoplayer2.source.MediaPeriod;
import com.google.android.exoplayer2.source.SampleStream;
import com.google.android.exoplayer2.util.Assertions;
import com.google.android.exoplayer2.util.Log;
import com.google.android.exoplayer2.util.MimeTypes;
import com.google.android.exoplayer2.util.NalUnitUtil;
import com.google.android.exoplayer2.util.TimedValueQueue;
import com.google.android.exoplayer2.util.TraceUtil;
import com.google.android.exoplayer2.util.Util;
import java.lang.annotation.Documented;
import java.lang.annotation.ElementType;
import java.lang.annotation.Retention;
import java.lang.annotation.RetentionPolicy;
import java.lang.annotation.Target;
import java.nio.ByteBuffer;
import java.nio.ByteOrder;
import java.util.ArrayDeque;
import java.util.ArrayList;
import java.util.List;

/**
 * An abstract renderer that uses {@link MediaCodec} to decode samples for rendering.
 */
public abstract class MediaCodecRenderer extends BaseRenderer {

  /**
   * The modes to operate the {@link MediaCodec}.
   *
   * <p>Allowed values:
   *
   * <ul>
   *   <li>{@link #OPERATION_MODE_SYNCHRONOUS}
   *   <li>{@link #OPERATION_MODE_ASYNCHRONOUS_DEDICATED_THREAD}
   *   <li>{@link #OPERATION_MODE_ASYNCHRONOUS_DEDICATED_THREAD_ASYNCHRONOUS_QUEUEING}
   * </ul>
   */
  @Documented
  @Retention(RetentionPolicy.SOURCE)
  @Target({ElementType.TYPE_PARAMETER, ElementType.TYPE_USE})
  @IntDef({
    OPERATION_MODE_SYNCHRONOUS,
    OPERATION_MODE_ASYNCHRONOUS_DEDICATED_THREAD,
    OPERATION_MODE_ASYNCHRONOUS_DEDICATED_THREAD_ASYNCHRONOUS_QUEUEING,
  })
  public @interface MediaCodecOperationMode {}

  // TODO: Refactor these constants once internal evaluation completed.
  // Do not assign values 1, 3 and 5 to a new operation mode until the evaluation is completed,
  // otherwise existing clients may operate one of the dropped modes.
  // [Internal ref: b/132684114]
  /** Operates the {@link MediaCodec} in synchronous mode. */
  public static final int OPERATION_MODE_SYNCHRONOUS = 0;
  /**
   * Operates the {@link MediaCodec} in asynchronous mode and routes {@link MediaCodec.Callback}
   * callbacks to a dedicated thread.
   */
  public static final int OPERATION_MODE_ASYNCHRONOUS_DEDICATED_THREAD = 2;
  /**
   * Same as {@link #OPERATION_MODE_ASYNCHRONOUS_DEDICATED_THREAD}, and offloads queueing to another
   * thread.
   */
  public static final int OPERATION_MODE_ASYNCHRONOUS_DEDICATED_THREAD_ASYNCHRONOUS_QUEUEING = 4;

  /** Thrown when a failure occurs instantiating a decoder. */
  public static class DecoderInitializationException extends Exception {

    private static final int CUSTOM_ERROR_CODE_BASE = -50000;
    private static final int NO_SUITABLE_DECODER_ERROR = CUSTOM_ERROR_CODE_BASE + 1;
    private static final int DECODER_QUERY_ERROR = CUSTOM_ERROR_CODE_BASE + 2;

    /**
     * The mime type for which a decoder was being initialized.
     */
    public final String mimeType;

    /**
     * Whether it was required that the decoder support a secure output path.
     */
    public final boolean secureDecoderRequired;

    /**
     * The {@link MediaCodecInfo} of the decoder that failed to initialize. Null if no suitable
     * decoder was found.
     */
    @Nullable public final MediaCodecInfo codecInfo;

    /** An optional developer-readable diagnostic information string. May be null. */
    @Nullable public final String diagnosticInfo;

    /**
     * If the decoder failed to initialize and another decoder being used as a fallback also failed
     * to initialize, the {@link DecoderInitializationException} for the fallback decoder. Null if
     * there was no fallback decoder or no suitable decoders were found.
     */
    @Nullable public final DecoderInitializationException fallbackDecoderInitializationException;

    public DecoderInitializationException(
        Format format, @Nullable Throwable cause, boolean secureDecoderRequired, int errorCode) {
      this(
          "Decoder init failed: [" + errorCode + "], " + format,
          cause,
          format.sampleMimeType,
          secureDecoderRequired,
          /* mediaCodecInfo= */ null,
          buildCustomDiagnosticInfo(errorCode),
          /* fallbackDecoderInitializationException= */ null);
    }

    public DecoderInitializationException(
        Format format,
        @Nullable Throwable cause,
        boolean secureDecoderRequired,
        MediaCodecInfo mediaCodecInfo) {
      this(
          "Decoder init failed: " + mediaCodecInfo.name + ", " + format,
          cause,
          format.sampleMimeType,
          secureDecoderRequired,
          mediaCodecInfo,
          Util.SDK_INT >= 21 ? getDiagnosticInfoV21(cause) : null,
          /* fallbackDecoderInitializationException= */ null);
    }

    private DecoderInitializationException(
        String message,
        @Nullable Throwable cause,
        String mimeType,
        boolean secureDecoderRequired,
        @Nullable MediaCodecInfo mediaCodecInfo,
        @Nullable String diagnosticInfo,
        @Nullable DecoderInitializationException fallbackDecoderInitializationException) {
      super(message, cause);
      this.mimeType = mimeType;
      this.secureDecoderRequired = secureDecoderRequired;
      this.codecInfo = mediaCodecInfo;
      this.diagnosticInfo = diagnosticInfo;
      this.fallbackDecoderInitializationException = fallbackDecoderInitializationException;
    }

    @CheckResult
    private DecoderInitializationException copyWithFallbackException(
        DecoderInitializationException fallbackException) {
      return new DecoderInitializationException(
          getMessage(),
          getCause(),
          mimeType,
          secureDecoderRequired,
          codecInfo,
          diagnosticInfo,
          fallbackException);
    }

    @RequiresApi(21)
    @Nullable
    private static String getDiagnosticInfoV21(@Nullable Throwable cause) {
      if (cause instanceof CodecException) {
        return ((CodecException) cause).getDiagnosticInfo();
      }
      return null;
    }

    private static String buildCustomDiagnosticInfo(int errorCode) {
      String sign = errorCode < 0 ? "neg_" : "";
      return "com.google.android.exoplayer2.mediacodec.MediaCodecRenderer_"
          + sign
          + Math.abs(errorCode);
    }
  }

  /** Indicates no codec operating rate should be set. */
  protected static final float CODEC_OPERATING_RATE_UNSET = -1;

  private static final String TAG = "MediaCodecRenderer";

  /**
   * If the {@link MediaCodec} is hotswapped (i.e. replaced during playback), this is the period of
   * time during which {@link #isReady()} will report true regardless of whether the new codec has
   * output frames that are ready to be rendered.
   * <p>
   * This allows codec hotswapping to be performed seamlessly, without interrupting the playback of
   * other renderers, provided the new codec is able to decode some frames within this time period.
   */
  private static final long MAX_CODEC_HOTSWAP_TIME_MS = 1000;

  // Generally there is zero or one pending output stream offset. We track more offsets to allow for
  // pending output streams that have fewer frames than the codec latency.
  private static final int MAX_PENDING_OUTPUT_STREAM_OFFSET_COUNT = 10;

  /**
   * The possible return values for {@link #canKeepCodec(MediaCodec, MediaCodecInfo, Format,
   * Format)}.
   */
  @Documented
  @Retention(RetentionPolicy.SOURCE)
  @IntDef({
    KEEP_CODEC_RESULT_NO,
    KEEP_CODEC_RESULT_YES_WITH_FLUSH,
    KEEP_CODEC_RESULT_YES_WITH_RECONFIGURATION,
    KEEP_CODEC_RESULT_YES_WITHOUT_RECONFIGURATION
  })
  protected @interface KeepCodecResult {}
  /** The codec cannot be kept. */
  protected static final int KEEP_CODEC_RESULT_NO = 0;
  /** The codec can be kept, but must be flushed. */
  protected static final int KEEP_CODEC_RESULT_YES_WITH_FLUSH = 1;
  /**
   * The codec can be kept. It does not need to be flushed, but must be reconfigured by prefixing
   * the next input buffer with the new format's configuration data.
   */
  protected static final int KEEP_CODEC_RESULT_YES_WITH_RECONFIGURATION = 2;
  /** The codec can be kept. It does not need to be flushed and no reconfiguration is required. */
  protected static final int KEEP_CODEC_RESULT_YES_WITHOUT_RECONFIGURATION = 3;

  @Documented
  @Retention(RetentionPolicy.SOURCE)
  @IntDef({
    RECONFIGURATION_STATE_NONE,
    RECONFIGURATION_STATE_WRITE_PENDING,
    RECONFIGURATION_STATE_QUEUE_PENDING
  })
  private @interface ReconfigurationState {}
  /**
   * There is no pending adaptive reconfiguration work.
   */
  private static final int RECONFIGURATION_STATE_NONE = 0;
  /**
   * Codec configuration data needs to be written into the next buffer.
   */
  private static final int RECONFIGURATION_STATE_WRITE_PENDING = 1;
  /**
   * Codec configuration data has been written into the next buffer, but that buffer still needs to
   * be returned to the codec.
   */
  private static final int RECONFIGURATION_STATE_QUEUE_PENDING = 2;

  @Documented
  @Retention(RetentionPolicy.SOURCE)
  @IntDef({DRAIN_STATE_NONE, DRAIN_STATE_SIGNAL_END_OF_STREAM, DRAIN_STATE_WAIT_END_OF_STREAM})
  private @interface DrainState {}
  /** The codec is not being drained. */
  private static final int DRAIN_STATE_NONE = 0;
  /** The codec needs to be drained, but we haven't signaled an end of stream to it yet. */
  private static final int DRAIN_STATE_SIGNAL_END_OF_STREAM = 1;
  /** The codec needs to be drained, and we're waiting for it to output an end of stream. */
  private static final int DRAIN_STATE_WAIT_END_OF_STREAM = 2;

  @Documented
  @Retention(RetentionPolicy.SOURCE)
  @IntDef({
    DRAIN_ACTION_NONE,
    DRAIN_ACTION_FLUSH,
    DRAIN_ACTION_UPDATE_DRM_SESSION,
    DRAIN_ACTION_REINITIALIZE
  })
  private @interface DrainAction {}
  /** No special action should be taken. */
  private static final int DRAIN_ACTION_NONE = 0;
  /** The codec should be flushed. */
  private static final int DRAIN_ACTION_FLUSH = 1;
  /** The codec should be flushed and updated to use the pending DRM session. */
  private static final int DRAIN_ACTION_UPDATE_DRM_SESSION = 2;
  /** The codec should be reinitialized. */
  private static final int DRAIN_ACTION_REINITIALIZE = 3;

  @Documented
  @Retention(RetentionPolicy.SOURCE)
  @IntDef({
    ADAPTATION_WORKAROUND_MODE_NEVER,
    ADAPTATION_WORKAROUND_MODE_SAME_RESOLUTION,
    ADAPTATION_WORKAROUND_MODE_ALWAYS
  })
  private @interface AdaptationWorkaroundMode {}

  /**
   * The adaptation workaround is never used.
   */
  private static final int ADAPTATION_WORKAROUND_MODE_NEVER = 0;
  /**
   * The adaptation workaround is used when adapting between formats of the same resolution only.
   */
  private static final int ADAPTATION_WORKAROUND_MODE_SAME_RESOLUTION = 1;
  /**
   * The adaptation workaround is always used when adapting between formats.
   */
  private static final int ADAPTATION_WORKAROUND_MODE_ALWAYS = 2;

  /**
   * H.264/AVC buffer to queue when using the adaptation workaround (see {@link
   * #codecAdaptationWorkaroundMode(String)}. Consists of three NAL units with start codes: Baseline
   * sequence/picture parameter sets and a 32 * 32 pixel IDR slice. This stream can be queued to
   * force a resolution change when adapting to a new format.
   */
  private static final byte[] ADAPTATION_WORKAROUND_BUFFER =
      new byte[] {
        0, 0, 1, 103, 66, -64, 11, -38, 37, -112, 0, 0, 1, 104, -50, 15, 19, 32, 0, 0, 1, 101, -120,
        -124, 13, -50, 113, 24, -96, 0, 47, -65, 28, 49, -61, 39, 93, 120
      };

  private static final int ADAPTATION_WORKAROUND_SLICE_WIDTH_HEIGHT = 32;

  private final MediaCodecSelector mediaCodecSelector;
  private final boolean enableDecoderFallback;
  private final float assumedMinimumCodecOperatingRate;
  private final DecoderInputBuffer buffer;
  private final DecoderInputBuffer flagsOnlyBuffer;
  private final BatchBuffer bypassBatchBuffer;
  private final TimedValueQueue<Format> formatQueue;
  private final ArrayList<Long> decodeOnlyPresentationTimestamps;
  private final MediaCodec.BufferInfo outputBufferInfo;
  private final long[] pendingOutputStreamStartPositionsUs;
  private final long[] pendingOutputStreamOffsetsUs;
  private final long[] pendingOutputStreamSwitchTimesUs;

  @Nullable private Format inputFormat;
  @Nullable private Format outputFormat;
  @Nullable private DrmSession codecDrmSession;
  @Nullable private DrmSession sourceDrmSession;
  @Nullable private MediaCrypto mediaCrypto;
  private boolean mediaCryptoRequiresSecureDecoder;
  private float operatingRate;
  @Nullable private MediaCodec codec;
  @Nullable private MediaCodecAdapter codecAdapter;
  @Nullable private Format codecInputFormat;
  @Nullable private MediaFormat codecOutputMediaFormat;
  private boolean codecOutputMediaFormatChanged;
  private float codecOperatingRate;
  @Nullable private ArrayDeque<MediaCodecInfo> availableCodecInfos;
  @Nullable private DecoderInitializationException preferredDecoderInitializationException;
  @Nullable private MediaCodecInfo codecInfo;
  @AdaptationWorkaroundMode private int codecAdaptationWorkaroundMode;
  private boolean codecNeedsReconfigureWorkaround;
  private boolean codecNeedsDiscardToSpsWorkaround;
  private boolean codecNeedsFlushWorkaround;
  private boolean codecNeedsSosFlushWorkaround;
  private boolean codecNeedsEosFlushWorkaround;
  private boolean codecNeedsEosOutputExceptionWorkaround;
  private boolean codecNeedsMonoChannelCountWorkaround;
  private boolean codecNeedsAdaptationWorkaroundBuffer;
  private boolean shouldSkipAdaptationWorkaroundOutputBuffer;
  private boolean codecNeedsEosPropagation;
  @Nullable private C2Mp3TimestampTracker c2Mp3TimestampTracker;
  private ByteBuffer[] inputBuffers;
  private ByteBuffer[] outputBuffers;
  private long codecHotswapDeadlineMs;
  private int inputIndex;
  private int outputIndex;
  @Nullable private ByteBuffer outputBuffer;
  private boolean isDecodeOnlyOutputBuffer;
  private boolean isLastOutputBuffer;
  private boolean bypassEnabled;
  private boolean bypassDrainAndReinitialize;
  private boolean codecReconfigured;
  @ReconfigurationState private int codecReconfigurationState;
  @DrainState private int codecDrainState;
  @DrainAction private int codecDrainAction;
  private boolean codecReceivedBuffers;
  private boolean codecReceivedEos;
  private boolean codecHasOutputMediaFormat;
  private long largestQueuedPresentationTimeUs;
  private long lastBufferInStreamPresentationTimeUs;
  private boolean inputStreamEnded;
  private boolean outputStreamEnded;
  private boolean waitingForFirstSampleInFormat;
  private boolean pendingOutputEndOfStream;
  @MediaCodecOperationMode private int mediaCodecOperationMode;
  @Nullable private ExoPlaybackException pendingPlaybackException;
  protected DecoderCounters decoderCounters;
  private long outputStreamStartPositionUs;
  private long outputStreamOffsetUs;
  private int pendingOutputStreamOffsetCount;

  /**
   * @param trackType The track type that the renderer handles. One of the {@code C.TRACK_TYPE_*}
   *     constants defined in {@link C}.
   * @param mediaCodecSelector A decoder selector.
   * @param enableDecoderFallback Whether to enable fallback to lower-priority decoders if decoder
   *     initialization fails. This may result in using a decoder that is less efficient or slower
   *     than the primary decoder.
   * @param assumedMinimumCodecOperatingRate A codec operating rate that all codecs instantiated by
   *     this renderer are assumed to meet implicitly (i.e. without the operating rate being set
   *     explicitly using {@link MediaFormat#KEY_OPERATING_RATE}).
   */
  public MediaCodecRenderer(
      int trackType,
      MediaCodecSelector mediaCodecSelector,
      boolean enableDecoderFallback,
      float assumedMinimumCodecOperatingRate) {
    super(trackType);
    this.mediaCodecSelector = Assertions.checkNotNull(mediaCodecSelector);
    this.enableDecoderFallback = enableDecoderFallback;
    this.assumedMinimumCodecOperatingRate = assumedMinimumCodecOperatingRate;
    buffer = new DecoderInputBuffer(DecoderInputBuffer.BUFFER_REPLACEMENT_MODE_DISABLED);
    flagsOnlyBuffer = DecoderInputBuffer.newFlagsOnlyInstance();
    formatQueue = new TimedValueQueue<>();
    decodeOnlyPresentationTimestamps = new ArrayList<>();
    outputBufferInfo = new MediaCodec.BufferInfo();
    operatingRate = 1f;
    mediaCodecOperationMode = OPERATION_MODE_SYNCHRONOUS;
    pendingOutputStreamStartPositionsUs = new long[MAX_PENDING_OUTPUT_STREAM_OFFSET_COUNT];
    pendingOutputStreamOffsetsUs = new long[MAX_PENDING_OUTPUT_STREAM_OFFSET_COUNT];
    pendingOutputStreamSwitchTimesUs = new long[MAX_PENDING_OUTPUT_STREAM_OFFSET_COUNT];
    outputStreamStartPositionUs = C.TIME_UNSET;
    outputStreamOffsetUs = C.TIME_UNSET;
    bypassBatchBuffer = new BatchBuffer();
    resetCodecStateForRelease();
  }

  /**
   * Set the mode of operation of the underlying {@link MediaCodec}.
   *
   * <p>This method is experimental, and will be renamed or removed in a future release. It should
   * only be called before the renderer is used.
   *
   * @param mode The mode of the MediaCodec. The supported modes are:
   *     <ul>
   *       <li>{@link #OPERATION_MODE_SYNCHRONOUS}: The {@link MediaCodec} will operate in
   *           synchronous mode.
   *       <li>{@link #OPERATION_MODE_ASYNCHRONOUS_DEDICATED_THREAD}: The {@link MediaCodec} will
   *           operate in asynchronous mode and {@link MediaCodec.Callback} callbacks will be routed
   *           to a dedicated thread. This mode requires API level &ge; 23; if the API level is &le;
   *           22, the operation mode will be set to {@link #OPERATION_MODE_SYNCHRONOUS}.
   *       <li>{@link #OPERATION_MODE_ASYNCHRONOUS_DEDICATED_THREAD_ASYNCHRONOUS_QUEUEING}: Same as
   *           {@link #OPERATION_MODE_ASYNCHRONOUS_DEDICATED_THREAD} and, in addition, input buffers
   *           will be submitted to the {@link MediaCodec} in a separate thread.
   *     </ul>
   *     By default, the operation mode is set to {@link
   *     MediaCodecRenderer#OPERATION_MODE_SYNCHRONOUS}.
   */
  public void experimentalSetMediaCodecOperationMode(@MediaCodecOperationMode int mode) {
    mediaCodecOperationMode = mode;
  }

  @Override
  @AdaptiveSupport
  public final int supportsMixedMimeTypeAdaptation() {
    return ADAPTIVE_NOT_SEAMLESS;
  }

  @Override
  @Capabilities
  public final int supportsFormat(Format format) throws ExoPlaybackException {
    try {
      return supportsFormat(mediaCodecSelector, format);
    } catch (DecoderQueryException e) {
      throw createRendererException(e, format);
    }
  }

  /**
   * Returns the {@link Capabilities} for the given {@link Format}.
   *
   * @param mediaCodecSelector The decoder selector.
   * @param format The {@link Format}.
   * @return The {@link Capabilities} for this {@link Format}.
   * @throws DecoderQueryException If there was an error querying decoders.
   */
  @Capabilities
  protected abstract int supportsFormat(
      MediaCodecSelector mediaCodecSelector,
      Format format)
      throws DecoderQueryException;

  /**
   * Returns a list of decoders that can decode media in the specified format, in priority order.
   *
   * @param mediaCodecSelector The decoder selector.
   * @param format The {@link Format} for which a decoder is required.
   * @param requiresSecureDecoder Whether a secure decoder is required.
   * @return A list of {@link MediaCodecInfo}s corresponding to decoders. May be empty.
   * @throws DecoderQueryException Thrown if there was an error querying decoders.
   */
  protected abstract List<MediaCodecInfo> getDecoderInfos(
      MediaCodecSelector mediaCodecSelector, Format format, boolean requiresSecureDecoder)
      throws DecoderQueryException;

  /**
   * Configures a newly created {@link MediaCodec}.
   *
   * @param codecInfo Information about the {@link MediaCodec} being configured.
   * @param codecAdapter The {@link MediaCodecAdapter} to configure.
   * @param format The {@link Format} for which the codec is being configured.
   * @param crypto For drm protected playbacks, a {@link MediaCrypto} to use for decryption.
   * @param codecOperatingRate The codec operating rate, or {@link #CODEC_OPERATING_RATE_UNSET} if
   *     no codec operating rate should be set.
   */
  protected abstract void configureCodec(
      MediaCodecInfo codecInfo,
      MediaCodecAdapter codecAdapter,
      Format format,
      @Nullable MediaCrypto crypto,
      float codecOperatingRate);

  protected final void maybeInitCodecOrBypass() throws ExoPlaybackException {
    if (codec != null || bypassEnabled || inputFormat == null) {
      // We have a codec, are bypassing it, or don't have a format to decide how to render.
      return;
    }

    if (sourceDrmSession == null && shouldUseBypass(inputFormat)) {
      initBypass(inputFormat);
      return;
    }

    setCodecDrmSession(sourceDrmSession);

    String mimeType = inputFormat.sampleMimeType;
    if (codecDrmSession != null) {
      if (mediaCrypto == null) {
        @Nullable
        FrameworkMediaCrypto sessionMediaCrypto = getFrameworkMediaCrypto(codecDrmSession);
        if (sessionMediaCrypto == null) {
          @Nullable DrmSessionException drmError = codecDrmSession.getError();
          if (drmError != null) {
            // Continue for now. We may be able to avoid failure if the session recovers, or if a
            // new input format causes the session to be replaced before it's used.
          } else {
            // The drm session isn't open yet.
            return;
          }
        } else {
          try {
            mediaCrypto = new MediaCrypto(sessionMediaCrypto.uuid, sessionMediaCrypto.sessionId);
          } catch (MediaCryptoException e) {
            throw createRendererException(e, inputFormat);
          }
          mediaCryptoRequiresSecureDecoder =
              !sessionMediaCrypto.forceAllowInsecureDecoderComponents
                  && mediaCrypto.requiresSecureDecoderComponent(mimeType);
        }
      }
      if (FrameworkMediaCrypto.WORKAROUND_DEVICE_NEEDS_KEYS_TO_CONFIGURE_CODEC) {
        @DrmSession.State int drmSessionState = codecDrmSession.getState();
        if (drmSessionState == DrmSession.STATE_ERROR) {
          throw createRendererException(codecDrmSession.getError(), inputFormat);
        } else if (drmSessionState != DrmSession.STATE_OPENED_WITH_KEYS) {
          // Wait for keys.
          return;
        }
      }
    }

    try {
      maybeInitCodecWithFallback(mediaCrypto, mediaCryptoRequiresSecureDecoder);
    } catch (DecoderInitializationException e) {
      throw createRendererException(e, inputFormat);
    }
  }

  /**
   * Returns whether buffers in the input format can be processed without a codec.
   *
   * <p>This method is only called if the content is not DRM protected, because if the content is
   * DRM protected use of bypass is never possible.
   *
   * @param format The input {@link Format}.
   * @return Whether playback bypassing {@link MediaCodec} is supported.
   */
  protected boolean shouldUseBypass(Format format) {
    return false;
  }

  protected boolean shouldInitCodec(MediaCodecInfo codecInfo) {
    return true;
  }

  /**
   * Returns whether the codec needs the renderer to propagate the end-of-stream signal directly,
   * rather than by using an end-of-stream buffer queued to the codec.
   */
  protected boolean getCodecNeedsEosPropagation() {
    return false;
  }

  /**
   * Sets an exception to be re-thrown by render.
   *
   * @param exception The exception.
   */
  protected final void setPendingPlaybackException(ExoPlaybackException exception) {
    pendingPlaybackException = exception;
  }

  /**
   * Updates the output formats for the specified output buffer timestamp, calling {@link
   * #onOutputFormatChanged} if a change has occurred.
   *
   * <p>Subclasses should only call this method if operating in a mode where buffers are not
   * dequeued from the decoder, for example when using video tunneling).
   *
   * @throws ExoPlaybackException Thrown if an error occurs as a result of the output format change.
   */
  protected final void updateOutputFormatForTime(long presentationTimeUs)
      throws ExoPlaybackException {
    boolean outputFormatChanged = false;
    @Nullable Format format = formatQueue.pollFloor(presentationTimeUs);
    if (format == null && codecOutputMediaFormatChanged) {
      // If the codec's output MediaFormat has changed then there should be a corresponding Format
      // change, which we've not found. Check the Format queue in case the corresponding
      // presentation timestamp is greater than presentationTimeUs, which can happen for some codecs
      // [Internal ref: b/162719047].
      format = formatQueue.pollFirst();
    }
    if (format != null) {
      outputFormat = format;
      outputFormatChanged = true;
    }
    if (outputFormatChanged || (codecOutputMediaFormatChanged && outputFormat != null)) {
      onOutputFormatChanged(outputFormat, codecOutputMediaFormat);
      codecOutputMediaFormatChanged = false;
    }
  }

  @Nullable
  protected Format getInputFormat() {
    return inputFormat;
  }

  @Nullable
  protected final Format getOutputFormat() {
    return outputFormat;
  }

  @Nullable
  protected final MediaCodec getCodec() {
    return codec;
  }

  @Nullable
  protected final MediaFormat getCodecOutputMediaFormat() {
    return codecOutputMediaFormat;
  }

  @Nullable
  protected final MediaCodecInfo getCodecInfo() {
    return codecInfo;
  }

  @Override
  protected void onEnabled(boolean joining, boolean mayRenderStartOfStream)
      throws ExoPlaybackException {
    decoderCounters = new DecoderCounters();
  }

  @Override
  protected void onStreamChanged(Format[] formats, long startPositionUs, long offsetUs)
      throws ExoPlaybackException {
    if (this.outputStreamOffsetUs == C.TIME_UNSET) {
      checkState(this.outputStreamStartPositionUs == C.TIME_UNSET);
      this.outputStreamStartPositionUs = startPositionUs;
      this.outputStreamOffsetUs = offsetUs;
    } else {
      if (pendingOutputStreamOffsetCount == pendingOutputStreamOffsetsUs.length) {
        Log.w(
            TAG,
            "Too many stream changes, so dropping offset: "
                + pendingOutputStreamOffsetsUs[pendingOutputStreamOffsetCount - 1]);
      } else {
        pendingOutputStreamOffsetCount++;
      }
      pendingOutputStreamStartPositionsUs[pendingOutputStreamOffsetCount - 1] = startPositionUs;
      pendingOutputStreamOffsetsUs[pendingOutputStreamOffsetCount - 1] = offsetUs;
      pendingOutputStreamSwitchTimesUs[pendingOutputStreamOffsetCount - 1] =
          largestQueuedPresentationTimeUs;
    }
  }

  @Override
  protected void onPositionReset(long positionUs, boolean joining) throws ExoPlaybackException {
    inputStreamEnded = false;
    outputStreamEnded = false;
    pendingOutputEndOfStream = false;
    if (bypassEnabled) {
      bypassBatchBuffer.flush();
    } else {
      flushOrReinitializeCodec();
    }
    // If there is a format change on the input side still pending propagation to the output, we
    // need to queue a format next time a buffer is read. This is because we may not read a new
    // input format after the position reset.
    if (formatQueue.size() > 0) {
      waitingForFirstSampleInFormat = true;
    }
    formatQueue.clear();
    if (pendingOutputStreamOffsetCount != 0) {
      outputStreamOffsetUs = pendingOutputStreamOffsetsUs[pendingOutputStreamOffsetCount - 1];
      outputStreamStartPositionUs =
          pendingOutputStreamStartPositionsUs[pendingOutputStreamOffsetCount - 1];
      pendingOutputStreamOffsetCount = 0;
    }
  }

  @Override
  public void setOperatingRate(float operatingRate) throws ExoPlaybackException {
    this.operatingRate = operatingRate;
    if (codec != null
        && codecDrainAction != DRAIN_ACTION_REINITIALIZE
        && getState() != STATE_DISABLED) {
      updateCodecOperatingRate();
    }
  }

  @Override
  protected void onDisabled() {
    inputFormat = null;
    outputStreamStartPositionUs = C.TIME_UNSET;
    outputStreamOffsetUs = C.TIME_UNSET;
    pendingOutputStreamOffsetCount = 0;
    if (sourceDrmSession != null || codecDrmSession != null) {
      // TODO: Do something better with this case.
      onReset();
    } else {
      flushOrReleaseCodec();
    }
  }

  @Override
  protected void onReset() {
    try {
      disableBypass();
      releaseCodec();
    } finally {
      setSourceDrmSession(null);
    }
  }

  private void disableBypass() {
    bypassDrainAndReinitialize = false;
    bypassBatchBuffer.clear();
    bypassEnabled = false;
  }

  protected void releaseCodec() {
<<<<<<< HEAD
    availableCodecInfos = null;
    codecInfo = null;
    codecFormat = null;
    codecHasOutputMediaFormat = false;
    resetInputBuffer();
    resetOutputBuffer();
    resetCodecBuffers();
    waitingForKeys = false;
    codecHotswapDeadlineMs = C.TIME_UNSET;
    decodeOnlyPresentationTimestamps.clear();
    largestQueuedPresentationTimeUs = C.TIME_UNSET;
    lastBufferInStreamPresentationTimeUs = C.TIME_UNSET;
=======
>>>>>>> 8a0d52be
    try {
      if (codecAdapter != null) {
        codecAdapter.shutdown();
      }
      if (codec != null) {
        decoderCounters.decoderReleaseCount++;
        codec.release();
      }
    } finally {
      codec = null;
      codecAdapter = null;
      try {
        if (mediaCrypto != null) {
          mediaCrypto.release();
        }
      } finally {
        mediaCrypto = null;
        setCodecDrmSession(null);
        resetCodecStateForRelease();
      }
    }
  }

  @Override
  protected void onStarted() {
    // Do nothing. Overridden to remove throws clause.
  }

  @Override
  protected void onStopped() {
    // Do nothing. Overridden to remove throws clause.
  }

  @Override
  public void render(long positionUs, long elapsedRealtimeUs) throws ExoPlaybackException {
    if (pendingOutputEndOfStream) {
      pendingOutputEndOfStream = false;
      processEndOfStream();
    }
    if (pendingPlaybackException != null) {
      ExoPlaybackException playbackException = pendingPlaybackException;
      pendingPlaybackException = null;
      throw playbackException;
    }

    try {
      if (outputStreamEnded) {
        renderToEndOfStream();
        return;
      }
      if (inputFormat == null && !readToFlagsOnlyBuffer(/* requireFormat= */ true)) {
        // We still don't have a format and can't make progress without one.
        return;
      }
      // We have a format.
      maybeInitCodecOrBypass();
      if (bypassEnabled) {
        TraceUtil.beginSection("bypassRender");
        while (bypassRender(positionUs, elapsedRealtimeUs)) {}
        TraceUtil.endSection();
      } else if (codec != null) {
        TraceUtil.beginSection("drainAndFeed");
        while (drainOutputBuffer(positionUs, elapsedRealtimeUs)) {}
        while (feedInputBuffer()) {}
        TraceUtil.endSection();
      } else {
        decoderCounters.skippedInputBufferCount += skipSource(positionUs);
        // We need to read any format changes despite not having a codec so that drmSession can be
        // updated, and so that we have the most recent format should the codec be initialized. We
        // may also reach the end of the stream. Note that readSource will not read a sample into a
        // flags-only buffer.
        readToFlagsOnlyBuffer(/* requireFormat= */ false);
      }
      decoderCounters.ensureUpdated();
    } catch (IllegalStateException e) {
      if (isMediaCodecException(e)) {
        throw createRendererException(createDecoderException(e, getCodecInfo()), inputFormat);
      }
      throw e;
    }
  }

  /**
   * Flushes the codec. If flushing is not possible, the codec will be released and re-instantiated.
   * This method is a no-op if the codec is {@code null}.
   *
   * <p>The implementation of this method calls {@link #flushOrReleaseCodec()}, and {@link
   * #maybeInitCodecOrBypass()} if the codec needs to be re-instantiated.
   *
   * @return Whether the codec was released and reinitialized, rather than being flushed.
   * @throws ExoPlaybackException If an error occurs re-instantiating the codec.
   */
  protected final boolean flushOrReinitializeCodec() throws ExoPlaybackException {
    boolean released = flushOrReleaseCodec();
    if (released) {
      maybeInitCodecOrBypass();
    }
    return released;
  }

  /**
   * Flushes the codec. If flushing is not possible, the codec will be released. This method is a
   * no-op if the codec is {@code null}.
   *
   * @return Whether the codec was released.
   */
  protected boolean flushOrReleaseCodec() {
    if (codec == null) {
      return false;
    }
    if (codecDrainAction == DRAIN_ACTION_REINITIALIZE
        || codecNeedsFlushWorkaround
        || (codecNeedsSosFlushWorkaround && !codecHasOutputMediaFormat)
        || (codecNeedsEosFlushWorkaround && codecReceivedEos)) {
      releaseCodec();
      return true;
    }
    try {
      codecAdapter.flush();
    } finally {
      resetCodecStateForFlush();
    }
    return false;
  }

  /** Resets the renderer internal state after a codec flush. */
  @CallSuper
  protected void resetCodecStateForFlush() {
    resetInputBuffer();
    resetOutputBuffer();
    codecHotswapDeadlineMs = C.TIME_UNSET;
    codecReceivedEos = false;
    codecReceivedBuffers = false;
    codecNeedsAdaptationWorkaroundBuffer = false;
    shouldSkipAdaptationWorkaroundOutputBuffer = false;
    isDecodeOnlyOutputBuffer = false;
    isLastOutputBuffer = false;
    decodeOnlyPresentationTimestamps.clear();
    largestQueuedPresentationTimeUs = C.TIME_UNSET;
    lastBufferInStreamPresentationTimeUs = C.TIME_UNSET;
    if (c2Mp3TimestampTracker != null) {
      c2Mp3TimestampTracker.reset();
    }
    codecDrainState = DRAIN_STATE_NONE;
    codecDrainAction = DRAIN_ACTION_NONE;
    // Reconfiguration data sent shortly before the flush may not have been processed by the
    // decoder. If the codec has been reconfigured we always send reconfiguration data again to
    // guarantee that it's processed.
    codecReconfigurationState =
        codecReconfigured ? RECONFIGURATION_STATE_WRITE_PENDING : RECONFIGURATION_STATE_NONE;
  }

  /**
   * Resets the renderer internal state after a codec release.
   *
   * <p>Note that this only needs to reset state variables that are changed in addition to those
   * already changed in {@link #resetCodecStateForFlush()}.
   */
  @CallSuper
  protected void resetCodecStateForRelease() {
    resetCodecStateForFlush();

    pendingPlaybackException = null;
    c2Mp3TimestampTracker = null;
    availableCodecInfos = null;
    codecInfo = null;
    codecInputFormat = null;
    codecOutputMediaFormat = null;
    codecOutputMediaFormatChanged = false;
    codecHasOutputMediaFormat = false;
    codecOperatingRate = CODEC_OPERATING_RATE_UNSET;
    codecAdaptationWorkaroundMode = ADAPTATION_WORKAROUND_MODE_NEVER;
    codecNeedsReconfigureWorkaround = false;
    codecNeedsDiscardToSpsWorkaround = false;
    codecNeedsFlushWorkaround = false;
    codecNeedsSosFlushWorkaround = false;
    codecNeedsEosFlushWorkaround = false;
    codecNeedsEosOutputExceptionWorkaround = false;
    codecNeedsMonoChannelCountWorkaround = false;
    codecNeedsEosPropagation = false;
    codecReconfigured = false;
    codecReconfigurationState = RECONFIGURATION_STATE_NONE;
    resetCodecBuffers();
    mediaCryptoRequiresSecureDecoder = false;
  }

  protected MediaCodecDecoderException createDecoderException(
      Throwable cause, @Nullable MediaCodecInfo codecInfo) {
    return new MediaCodecDecoderException(cause, codecInfo);
  }

  /** Reads into {@link #flagsOnlyBuffer} and returns whether a {@link Format} was read. */
  private boolean readToFlagsOnlyBuffer(boolean requireFormat) throws ExoPlaybackException {
    FormatHolder formatHolder = getFormatHolder();
    flagsOnlyBuffer.clear();
    @SampleStream.ReadDataResult
    int result = readSource(formatHolder, flagsOnlyBuffer, requireFormat);
    if (result == C.RESULT_FORMAT_READ) {
      onInputFormatChanged(formatHolder);
      return true;
    } else if (result == C.RESULT_BUFFER_READ && flagsOnlyBuffer.isEndOfStream()) {
      inputStreamEnded = true;
      processEndOfStream();
    }
    return false;
  }

  private void maybeInitCodecWithFallback(
      MediaCrypto crypto, boolean mediaCryptoRequiresSecureDecoder)
      throws DecoderInitializationException {
    if (availableCodecInfos == null) {
      try {
        List<MediaCodecInfo> allAvailableCodecInfos =
            getAvailableCodecInfos(mediaCryptoRequiresSecureDecoder);
        availableCodecInfos = new ArrayDeque<>();
        if (enableDecoderFallback) {
          availableCodecInfos.addAll(allAvailableCodecInfos);
        } else if (!allAvailableCodecInfos.isEmpty()) {
          availableCodecInfos.add(allAvailableCodecInfos.get(0));
        }
        //Fix Bug VDG-396 by Fred
        //Add workaround to check codec supported given format
        //Exoplayer will fire renderer exception if available media codec info
        //list is empty after applying workaround code.
        if(codecNeedsCheckFormatWorkaround()){
          //All mediaCodeInfos have been sorted by Exo Player. so we just need to check
          //if the first codec can support given input format
          if(!availableCodecInfos.isEmpty() &&
              !checkFormatSupported(availableCodecInfos.peekFirst(),inputFormat)) {
            availableCodecInfos.clear();
          }
        }
        preferredDecoderInitializationException = null;
      } catch (DecoderQueryException e) {
        throw new DecoderInitializationException(
            inputFormat,
            e,
            mediaCryptoRequiresSecureDecoder,
            DecoderInitializationException.DECODER_QUERY_ERROR);
      }
    }

    if (availableCodecInfos.isEmpty()) {
      throw new DecoderInitializationException(
          inputFormat,
          /* cause= */ null,
          mediaCryptoRequiresSecureDecoder,
          DecoderInitializationException.NO_SUITABLE_DECODER_ERROR);
    }

    while (codec == null) {
      MediaCodecInfo codecInfo = availableCodecInfos.peekFirst();
      if (!shouldInitCodec(codecInfo)) {
        return;
      }
      try {
        initCodec(codecInfo, crypto);
      } catch (Exception e) {
        Log.w(TAG, "Failed to initialize decoder: " + codecInfo, e);
        // This codec failed to initialize, so fall back to the next codec in the list (if any). We
        // won't try to use this codec again unless there's a format change or the renderer is
        // disabled and re-enabled.
        availableCodecInfos.removeFirst();
        DecoderInitializationException exception =
            new DecoderInitializationException(
                inputFormat, e, mediaCryptoRequiresSecureDecoder, codecInfo);
        if (preferredDecoderInitializationException == null) {
          preferredDecoderInitializationException = exception;
        } else {
          preferredDecoderInitializationException =
              preferredDecoderInitializationException.copyWithFallbackException(exception);
        }
        if (availableCodecInfos.isEmpty()) {
          throw preferredDecoderInitializationException;
        }
      }
    }

    availableCodecInfos = null;
  }

  //Add by Fred to fix the reboot issue on Amazon fire stick devices
  //check if the codec in the list can support given input format.
  private static boolean checkFormatSupported(MediaCodecInfo codecInfo, Format inputFormat)
      throws DecoderQueryException {
    if(inputFormat != null) {
        if (!codecInfo.isFormatSupported(inputFormat)) {
          Log.w(TAG,"The device [Model:" + Util.MODEL+ "] can not format["+inputFormat.toString()+"]");
          return false;
        }
    }
    return true;
  }

  private static boolean codecNeedsCheckFormatWorkaround(){
    return Util.MODEL.equals("AFTT");
  }

  private List<MediaCodecInfo> getAvailableCodecInfos(boolean mediaCryptoRequiresSecureDecoder)
      throws DecoderQueryException {
    List<MediaCodecInfo> codecInfos =
        getDecoderInfos(mediaCodecSelector, inputFormat, mediaCryptoRequiresSecureDecoder);
    if (codecInfos.isEmpty() && mediaCryptoRequiresSecureDecoder) {
      // The drm session indicates that a secure decoder is required, but the device does not
      // have one. Assuming that supportsFormat indicated support for the media being played, we
      // know that it does not require a secure output path. Most CDM implementations allow
      // playback to proceed with a non-secure decoder in this case, so we try our luck.
      codecInfos =
          getDecoderInfos(mediaCodecSelector, inputFormat, /* requiresSecureDecoder= */ false);
      if (!codecInfos.isEmpty()) {
        Log.w(
            TAG,
            "Drm session requires secure decoder for "
                + inputFormat.sampleMimeType
                + ", but no secure decoder available. Trying to proceed with "
                + codecInfos
                + ".");
      }
    }
    return codecInfos;
  }

  /**
   * Configures rendering where no codec is used. Called instead of {@link
   * #configureCodec(MediaCodecInfo, MediaCodecAdapter, Format, MediaCrypto, float)} when no codec
   * is used to render.
   */
  private void initBypass(Format format) {
    disableBypass(); // In case of transition between 2 bypass formats.

    String mimeType = format.sampleMimeType;
    if (!MimeTypes.AUDIO_AAC.equals(mimeType)
        && !MimeTypes.AUDIO_MPEG.equals(mimeType)
        && !MimeTypes.AUDIO_OPUS.equals(mimeType)) {
      // TODO(b/154746451): Batching provokes frame drops in non offload.
      bypassBatchBuffer.setMaxAccessUnitCount(1);
    } else {
      bypassBatchBuffer.setMaxAccessUnitCount(BatchBuffer.DEFAULT_BATCH_SIZE_ACCESS_UNITS);
    }
    bypassEnabled = true;
  }

  private void initCodec(MediaCodecInfo codecInfo, MediaCrypto crypto) throws Exception {
    long codecInitializingTimestamp;
    long codecInitializedTimestamp;
    MediaCodec codec = null;
    String codecName = codecInfo.name;

    float codecOperatingRate =
        Util.SDK_INT < 23
            ? CODEC_OPERATING_RATE_UNSET
            : getCodecOperatingRateV23(operatingRate, inputFormat, getStreamFormats());
    if (codecOperatingRate <= assumedMinimumCodecOperatingRate) {
      codecOperatingRate = CODEC_OPERATING_RATE_UNSET;
    }

    MediaCodecAdapter codecAdapter = null;
    try {
      codecInitializingTimestamp = SystemClock.elapsedRealtime();
      TraceUtil.beginSection("createCodec:" + codecName);
      codec = MediaCodec.createByCodecName(codecName);
      if (mediaCodecOperationMode == OPERATION_MODE_ASYNCHRONOUS_DEDICATED_THREAD
          && Util.SDK_INT >= 23) {
        codecAdapter = new AsynchronousMediaCodecAdapter(codec, getTrackType());
      } else if (mediaCodecOperationMode
              == OPERATION_MODE_ASYNCHRONOUS_DEDICATED_THREAD_ASYNCHRONOUS_QUEUEING
          && Util.SDK_INT >= 23) {
        codecAdapter =
            new AsynchronousMediaCodecAdapter(
                codec, /* enableAsynchronousQueueing= */ true, getTrackType());
      } else {
        codecAdapter = new SynchronousMediaCodecAdapter(codec);
      }

      TraceUtil.endSection();
      TraceUtil.beginSection("configureCodec");
      configureCodec(codecInfo, codecAdapter, inputFormat, crypto, codecOperatingRate);
      TraceUtil.endSection();
      TraceUtil.beginSection("startCodec");
      codecAdapter.start();
      TraceUtil.endSection();
      codecInitializedTimestamp = SystemClock.elapsedRealtime();
      getCodecBuffers(codec);
    } catch (Exception e) {
      if (codecAdapter != null) {
        codecAdapter.shutdown();
      }
      if (codec != null) {
        resetCodecBuffers();
        codec.release();
      }
      throw e;
    }

    this.codec = codec;
    this.codecAdapter = codecAdapter;
    this.codecInfo = codecInfo;
    this.codecOperatingRate = codecOperatingRate;
    codecInputFormat = inputFormat;
    codecAdaptationWorkaroundMode = codecAdaptationWorkaroundMode(codecName);
    codecNeedsReconfigureWorkaround = codecNeedsReconfigureWorkaround(codecName);
    codecNeedsDiscardToSpsWorkaround =
        codecNeedsDiscardToSpsWorkaround(codecName, codecInputFormat);
    codecNeedsFlushWorkaround = codecNeedsFlushWorkaround(codecName);
    codecNeedsSosFlushWorkaround = codecNeedsSosFlushWorkaround(codecName);
    codecNeedsEosFlushWorkaround = codecNeedsEosFlushWorkaround(codecName);
    codecNeedsEosOutputExceptionWorkaround = codecNeedsEosOutputExceptionWorkaround(codecName);
    codecNeedsMonoChannelCountWorkaround =
        codecNeedsMonoChannelCountWorkaround(codecName, codecInputFormat);
    codecNeedsEosPropagation =
        codecNeedsEosPropagationWorkaround(codecInfo) || getCodecNeedsEosPropagation();
    if ("c2.android.mp3.decoder".equals(codecInfo.name)) {
      c2Mp3TimestampTracker = new C2Mp3TimestampTracker();
    }

    if (getState() == STATE_STARTED) {
      codecHotswapDeadlineMs = SystemClock.elapsedRealtime() + MAX_CODEC_HOTSWAP_TIME_MS;
    }

    decoderCounters.decoderInitCount++;
    long elapsed = codecInitializedTimestamp - codecInitializingTimestamp;
    onCodecInitialized(codecName, codecInitializedTimestamp, elapsed);
  }

  private void getCodecBuffers(MediaCodec codec) {
    if (Util.SDK_INT < 21) {
      inputBuffers = codec.getInputBuffers();
      outputBuffers = codec.getOutputBuffers();
    }
  }

  private void resetCodecBuffers() {
    if (Util.SDK_INT < 21) {
      inputBuffers = null;
      outputBuffers = null;
    }
  }

  private ByteBuffer getInputBuffer(int inputIndex) {
    if (Util.SDK_INT >= 21) {
      return codec.getInputBuffer(inputIndex);
    } else {
      return inputBuffers[inputIndex];
    }
  }

  @Nullable
  private ByteBuffer getOutputBuffer(int outputIndex) {
    if (Util.SDK_INT >= 21) {
      return codec.getOutputBuffer(outputIndex);
    } else {
      return outputBuffers[outputIndex];
    }
  }

  private boolean hasOutputBuffer() {
    return outputIndex >= 0;
  }

  private void resetInputBuffer() {
    inputIndex = C.INDEX_UNSET;
    buffer.data = null;
  }

  private void resetOutputBuffer() {
    outputIndex = C.INDEX_UNSET;
    outputBuffer = null;
  }

  private void setSourceDrmSession(@Nullable DrmSession session) {
    DrmSession.replaceSession(sourceDrmSession, session);
    sourceDrmSession = session;
  }

  private void setCodecDrmSession(@Nullable DrmSession session) {
    DrmSession.replaceSession(codecDrmSession, session);
    codecDrmSession = session;
  }

  /**
   * @return Whether it may be possible to feed more input data.
   * @throws ExoPlaybackException If an error occurs feeding the input buffer.
   */
  private boolean feedInputBuffer() throws ExoPlaybackException {
    if (codec == null || codecDrainState == DRAIN_STATE_WAIT_END_OF_STREAM || inputStreamEnded) {
      return false;
    }

    if (inputIndex < 0) {
      inputIndex = codecAdapter.dequeueInputBufferIndex();
      if (inputIndex < 0) {
        return false;
      }
      buffer.data = getInputBuffer(inputIndex);
      buffer.clear();
    }

    if (codecDrainState == DRAIN_STATE_SIGNAL_END_OF_STREAM) {
      // We need to re-initialize the codec. Send an end of stream signal to the existing codec so
      // that it outputs any remaining buffers before we release it.
      if (codecNeedsEosPropagation) {
        // Do nothing.
      } else {
        codecReceivedEos = true;
        codecAdapter.queueInputBuffer(inputIndex, 0, 0, 0, MediaCodec.BUFFER_FLAG_END_OF_STREAM);
        resetInputBuffer();
      }
      codecDrainState = DRAIN_STATE_WAIT_END_OF_STREAM;
      return false;
    }

    if (codecNeedsAdaptationWorkaroundBuffer) {
      codecNeedsAdaptationWorkaroundBuffer = false;
      buffer.data.put(ADAPTATION_WORKAROUND_BUFFER);
      codecAdapter.queueInputBuffer(inputIndex, 0, ADAPTATION_WORKAROUND_BUFFER.length, 0, 0);
      resetInputBuffer();
      codecReceivedBuffers = true;
      return true;
    }

    // For adaptive reconfiguration, decoders expect all reconfiguration data to be supplied at
    // the start of the buffer that also contains the first frame in the new format.
    if (codecReconfigurationState == RECONFIGURATION_STATE_WRITE_PENDING) {
      for (int i = 0; i < codecInputFormat.initializationData.size(); i++) {
        byte[] data = codecInputFormat.initializationData.get(i);
        buffer.data.put(data);
      }
      codecReconfigurationState = RECONFIGURATION_STATE_QUEUE_PENDING;
    }
    int adaptiveReconfigurationBytes = buffer.data.position();

    FormatHolder formatHolder = getFormatHolder();
    @SampleStream.ReadDataResult
    int result = readSource(formatHolder, buffer, /* formatRequired= */ false);

    if (hasReadStreamToEnd()) {
      // Notify output queue of the last buffer's timestamp.
      lastBufferInStreamPresentationTimeUs = largestQueuedPresentationTimeUs;
    }

    if (result == C.RESULT_NOTHING_READ) {
      return false;
    }
    if (result == C.RESULT_FORMAT_READ) {
      if (codecReconfigurationState == RECONFIGURATION_STATE_QUEUE_PENDING) {
        // We received two formats in a row. Clear the current buffer of any reconfiguration data
        // associated with the first format.
        buffer.clear();
        codecReconfigurationState = RECONFIGURATION_STATE_WRITE_PENDING;
      }
      onInputFormatChanged(formatHolder);
      return true;
    }

    // We've read a buffer.
    if (buffer.isEndOfStream()) {
      if (codecReconfigurationState == RECONFIGURATION_STATE_QUEUE_PENDING) {
        // We received a new format immediately before the end of the stream. We need to clear
        // the corresponding reconfiguration data from the current buffer, but re-write it into
        // a subsequent buffer if there are any (for example, if the user seeks backwards).
        buffer.clear();
        codecReconfigurationState = RECONFIGURATION_STATE_WRITE_PENDING;
      }
      inputStreamEnded = true;
      if (!codecReceivedBuffers) {
        processEndOfStream();
        return false;
      }
      try {
        if (codecNeedsEosPropagation) {
          // Do nothing.
        } else {
          codecReceivedEos = true;
          codecAdapter.queueInputBuffer(
              inputIndex,
              /* offset= */ 0,
              /* size= */ 0,
              /* presentationTimeUs= */ 0,
              MediaCodec.BUFFER_FLAG_END_OF_STREAM);
          resetInputBuffer();
        }
      } catch (CryptoException e) {
        throw createRendererException(e, inputFormat);
      }
      return false;
    }

    // This logic is required for cases where the decoder needs to be flushed or re-instantiated
    // during normal consumption of samples from the source (i.e., without a corresponding
    // Renderer.enable or Renderer.resetPosition call). This is necessary for certain legacy and
    // workaround behaviors, for example when switching the output Surface on API levels prior to
    // the introduction of MediaCodec.setOutputSurface.
    if (!codecReceivedBuffers && !buffer.isKeyFrame()) {
      buffer.clear();
      if (codecReconfigurationState == RECONFIGURATION_STATE_QUEUE_PENDING) {
        // The buffer we just cleared contained reconfiguration data. We need to re-write this data
        // into a subsequent buffer (if there is one).
        codecReconfigurationState = RECONFIGURATION_STATE_WRITE_PENDING;
      }
      return true;
    }

    boolean bufferEncrypted = buffer.isEncrypted();
    if (bufferEncrypted) {
      buffer.cryptoInfo.increaseClearDataFirstSubSampleBy(adaptiveReconfigurationBytes);
    }
    if (codecNeedsDiscardToSpsWorkaround && !bufferEncrypted) {
      NalUnitUtil.discardToSps(buffer.data);
      if (buffer.data.position() == 0) {
        return true;
      }
      codecNeedsDiscardToSpsWorkaround = false;
    }

    long presentationTimeUs = buffer.timeUs;

    if (c2Mp3TimestampTracker != null) {
      presentationTimeUs =
          c2Mp3TimestampTracker.updateAndGetPresentationTimeUs(inputFormat, buffer);
    }

    if (buffer.isDecodeOnly()) {
      decodeOnlyPresentationTimestamps.add(presentationTimeUs);
    }
    if (waitingForFirstSampleInFormat) {
      formatQueue.add(presentationTimeUs, inputFormat);
      waitingForFirstSampleInFormat = false;
    }

    // TODO(b/158483277): Find the root cause of why a gap is introduced in MP3 playback when using
    // presentationTimeUs from the c2Mp3TimestampTracker.
    if (c2Mp3TimestampTracker != null) {
      largestQueuedPresentationTimeUs = max(largestQueuedPresentationTimeUs, buffer.timeUs);
    } else {
      largestQueuedPresentationTimeUs = max(largestQueuedPresentationTimeUs, presentationTimeUs);
    }
    buffer.flip();
    if (buffer.hasSupplementalData()) {
      handleInputBufferSupplementalData(buffer);
    }

    onQueueInputBuffer(buffer);
    try {
      if (bufferEncrypted) {
        codecAdapter.queueSecureInputBuffer(
            inputIndex, /* offset= */ 0, buffer.cryptoInfo, presentationTimeUs, /* flags= */ 0);
      } else {
        codecAdapter.queueInputBuffer(
            inputIndex, /* offset= */ 0, buffer.data.limit(), presentationTimeUs, /* flags= */ 0);
      }
    } catch (CryptoException e) {
      throw createRendererException(e, inputFormat);
    }

    resetInputBuffer();
    codecReceivedBuffers = true;
    codecReconfigurationState = RECONFIGURATION_STATE_NONE;
    decoderCounters.inputBufferCount++;
    return true;
  }

  /**
   * Called when a {@link MediaCodec} has been created and configured.
   * <p>
   * The default implementation is a no-op.
   *
   * @param name The name of the codec that was initialized.
   * @param initializedTimestampMs {@link SystemClock#elapsedRealtime()} when initialization
   *     finished.
   * @param initializationDurationMs The time taken to initialize the codec in milliseconds.
   */
  protected void onCodecInitialized(String name, long initializedTimestampMs,
      long initializationDurationMs) {
    // Do nothing.
  }

  /**
   * Called when a new {@link Format} is read from the upstream {@link MediaPeriod}.
   *
   * @param formatHolder A {@link FormatHolder} that holds the new {@link Format}.
   * @throws ExoPlaybackException If an error occurs re-initializing the {@link MediaCodec}.
   */
  @CallSuper
  protected void onInputFormatChanged(FormatHolder formatHolder) throws ExoPlaybackException {
    waitingForFirstSampleInFormat = true;
    Format newFormat = Assertions.checkNotNull(formatHolder.format);
    setSourceDrmSession(formatHolder.drmSession);
    inputFormat = newFormat;

    if (bypassEnabled) {
      bypassDrainAndReinitialize = true;
      return; // Need to drain batch buffer first.
    }

    if (codec == null) {
      if (!legacyKeepAvailableCodecInfosWithoutCodec()) {
        availableCodecInfos = null;
      }
      maybeInitCodecOrBypass();
      return;
    }

    // We have an existing codec that we may need to reconfigure or re-initialize or release it to
    // switch to bypass. If the existing codec instance is being kept then its operating rate
    // may need to be updated.

    if ((sourceDrmSession == null && codecDrmSession != null)
        || (sourceDrmSession != null && codecDrmSession == null)
        || (sourceDrmSession != codecDrmSession
            && !codecInfo.secure
            && maybeRequiresSecureDecoder(sourceDrmSession, newFormat))
        || (Util.SDK_INT < 23 && sourceDrmSession != codecDrmSession)) {
      // We might need to switch between the clear and protected output paths, or we're using DRM
      // prior to API level 23 where the codec needs to be re-initialized to switch to the new DRM
      // session.
      drainAndReinitializeCodec();
      return;
    }

    switch (canKeepCodec(codec, codecInfo, codecInputFormat, newFormat)) {
      case KEEP_CODEC_RESULT_NO:
        drainAndReinitializeCodec();
        break;
      case KEEP_CODEC_RESULT_YES_WITH_FLUSH:
        codecInputFormat = newFormat;
        updateCodecOperatingRate();
        if (sourceDrmSession != codecDrmSession) {
          drainAndUpdateCodecDrmSession();
        } else {
          drainAndFlushCodec();
        }
        break;
      case KEEP_CODEC_RESULT_YES_WITH_RECONFIGURATION:
        if (codecNeedsReconfigureWorkaround) {
          drainAndReinitializeCodec();
        } else {
          codecReconfigured = true;
          codecReconfigurationState = RECONFIGURATION_STATE_WRITE_PENDING;
          codecNeedsAdaptationWorkaroundBuffer =
              codecAdaptationWorkaroundMode == ADAPTATION_WORKAROUND_MODE_ALWAYS
                  || (codecAdaptationWorkaroundMode == ADAPTATION_WORKAROUND_MODE_SAME_RESOLUTION
                      && newFormat.width == codecInputFormat.width
                      && newFormat.height == codecInputFormat.height);
          codecInputFormat = newFormat;
          updateCodecOperatingRate();
          if (sourceDrmSession != codecDrmSession) {
            drainAndUpdateCodecDrmSession();
          }
        }
        break;
      case KEEP_CODEC_RESULT_YES_WITHOUT_RECONFIGURATION:
        codecInputFormat = newFormat;
        updateCodecOperatingRate();
        if (sourceDrmSession != codecDrmSession) {
          drainAndUpdateCodecDrmSession();
        }
        break;
      default:
        throw new IllegalStateException(); // Never happens.
    }
  }

  /**
   * Returns whether to keep available codec infos when the codec hasn't been initialized, which is
   * the behavior before a bug fix. See also [Internal: b/162837741].
   */
  protected boolean legacyKeepAvailableCodecInfosWithoutCodec() {
    return false;
  }

  /**
   * Called when one of the output formats changes.
   *
   * <p>The default implementation is a no-op.
   *
   * @param format The input {@link Format} to which future output now corresponds. If the renderer
   *     is in bypass mode, this is also the output format.
   * @param mediaFormat The codec output {@link MediaFormat}, or {@code null} if the renderer is in
   *     bypass mode.
   * @throws ExoPlaybackException Thrown if an error occurs configuring the output.
   */
  protected void onOutputFormatChanged(Format format, @Nullable MediaFormat mediaFormat)
      throws ExoPlaybackException {
    // Do nothing.
  }

  /**
   * Handles supplemental data associated with an input buffer.
   *
   * <p>The default implementation is a no-op.
   *
   * @param buffer The input buffer that is about to be queued.
   * @throws ExoPlaybackException Thrown if an error occurs handling supplemental data.
   */
  protected void handleInputBufferSupplementalData(DecoderInputBuffer buffer)
      throws ExoPlaybackException {
    // Do nothing.
  }

  /**
   * Called immediately before an input buffer is queued into the codec.
   *
   * <p>The default implementation is a no-op.
   *
   * @param buffer The buffer to be queued.
   * @throws ExoPlaybackException Thrown if an error occurs handling the input buffer.
   */
  protected void onQueueInputBuffer(DecoderInputBuffer buffer) throws ExoPlaybackException {
    // Do nothing.
  }

  /**
   * Called when an output buffer is successfully processed.
   *
   * @param presentationTimeUs The timestamp associated with the output buffer.
   */
  @CallSuper
  protected void onProcessedOutputBuffer(long presentationTimeUs) {
    while (pendingOutputStreamOffsetCount != 0
        && presentationTimeUs >= pendingOutputStreamSwitchTimesUs[0]) {
      outputStreamStartPositionUs = pendingOutputStreamStartPositionsUs[0];
      outputStreamOffsetUs = pendingOutputStreamOffsetsUs[0];
      pendingOutputStreamOffsetCount--;
      System.arraycopy(
          pendingOutputStreamStartPositionsUs,
          /* srcPos= */ 1,
          pendingOutputStreamStartPositionsUs,
          /* destPos= */ 0,
          pendingOutputStreamOffsetCount);
      System.arraycopy(
          pendingOutputStreamOffsetsUs,
          /* srcPos= */ 1,
          pendingOutputStreamOffsetsUs,
          /* destPos= */ 0,
          pendingOutputStreamOffsetCount);
      System.arraycopy(
          pendingOutputStreamSwitchTimesUs,
          /* srcPos= */ 1,
          pendingOutputStreamSwitchTimesUs,
          /* destPos= */ 0,
          pendingOutputStreamOffsetCount);
      onProcessedStreamChange();
    }
  }

  /** Called after the last output buffer before a stream change has been processed. */
  protected void onProcessedStreamChange() {
    // Do nothing.
  }

  /**
   * Determines whether the existing {@link MediaCodec} can be kept for a new {@link Format}, and if
   * it can whether it requires reconfiguration.
   *
   * <p>The default implementation returns {@link #KEEP_CODEC_RESULT_NO}.
   *
   * @param codec The existing {@link MediaCodec} instance.
   * @param codecInfo A {@link MediaCodecInfo} describing the decoder.
   * @param oldFormat The {@link Format} for which the existing instance is configured.
   * @param newFormat The new {@link Format}.
   * @return Whether the instance can be kept, and if it can whether it requires reconfiguration.
   */
  protected @KeepCodecResult int canKeepCodec(
      MediaCodec codec, MediaCodecInfo codecInfo, Format oldFormat, Format newFormat) {
    return KEEP_CODEC_RESULT_NO;
  }

  @Override
  public boolean isEnded() {
    return outputStreamEnded;
  }

  @Override
  public boolean isReady() {
    return inputFormat != null
        && (isSourceReady()
            || hasOutputBuffer()
            || (codecHotswapDeadlineMs != C.TIME_UNSET
                && SystemClock.elapsedRealtime() < codecHotswapDeadlineMs));
  }

  /** Returns the renderer operating rate, as set by {@link #setOperatingRate}. */
  protected float getOperatingRate() {
    return operatingRate;
  }

  /** Returns the operating rate used by the current codec */
  protected float getCodecOperatingRate() {
    return codecOperatingRate;
  }

  /**
   * Returns the {@link MediaFormat#KEY_OPERATING_RATE} value for a given renderer operating rate,
   * current {@link Format} and set of possible stream formats.
   *
   * <p>The default implementation returns {@link #CODEC_OPERATING_RATE_UNSET}.
   *
   * @param operatingRate The renderer operating rate.
   * @param format The {@link Format} for which the codec is being configured.
   * @param streamFormats The possible stream formats.
   * @return The codec operating rate, or {@link #CODEC_OPERATING_RATE_UNSET} if no codec operating
   *     rate should be set.
   */
  protected float getCodecOperatingRateV23(
      float operatingRate, Format format, Format[] streamFormats) {
    return CODEC_OPERATING_RATE_UNSET;
  }

  /**
   * Updates the codec operating rate.
   *
   * @throws ExoPlaybackException If an error occurs releasing or initializing a codec.
   */
  private void updateCodecOperatingRate() throws ExoPlaybackException {
    if (Util.SDK_INT < 23) {
      return;
    }

    float newCodecOperatingRate =
        getCodecOperatingRateV23(operatingRate, codecInputFormat, getStreamFormats());
    if (codecOperatingRate == newCodecOperatingRate) {
      // No change.
    } else if (newCodecOperatingRate == CODEC_OPERATING_RATE_UNSET) {
      // The only way to clear the operating rate is to instantiate a new codec instance. See
      // [Internal ref: b/111543954].
      drainAndReinitializeCodec();
    } else if (codecOperatingRate != CODEC_OPERATING_RATE_UNSET
        || newCodecOperatingRate > assumedMinimumCodecOperatingRate) {
      // We need to set the operating rate, either because we've set it previously or because it's
      // above the assumed minimum rate.
      Bundle codecParameters = new Bundle();
      codecParameters.putFloat(MediaFormat.KEY_OPERATING_RATE, newCodecOperatingRate);
      codec.setParameters(codecParameters);
      codecOperatingRate = newCodecOperatingRate;
    }
  }

  /** Starts draining the codec for flush. */
  private void drainAndFlushCodec() {
    if (codecReceivedBuffers) {
      codecDrainState = DRAIN_STATE_SIGNAL_END_OF_STREAM;
      codecDrainAction = DRAIN_ACTION_FLUSH;
    }
  }

  /**
   * Starts draining the codec to update its DRM session. The update may occur immediately if no
   * buffers have been queued to the codec.
   *
   * @throws ExoPlaybackException If an error occurs updating the codec's DRM session.
   */
  private void drainAndUpdateCodecDrmSession() throws ExoPlaybackException {
    if (Util.SDK_INT < 23) {
      // The codec needs to be re-initialized to switch to the source DRM session.
      drainAndReinitializeCodec();
      return;
    }
    if (codecReceivedBuffers) {
      codecDrainState = DRAIN_STATE_SIGNAL_END_OF_STREAM;
      codecDrainAction = DRAIN_ACTION_UPDATE_DRM_SESSION;
    } else {
      // Nothing has been queued to the decoder, so we can do the update immediately.
      updateDrmSessionOrReinitializeCodecV23();
    }
  }

  /**
   * Starts draining the codec for re-initialization. Re-initialization may occur immediately if no
   * buffers have been queued to the codec.
   *
   * @throws ExoPlaybackException If an error occurs re-initializing a codec.
   */
  private void drainAndReinitializeCodec() throws ExoPlaybackException {
    if (codecReceivedBuffers) {
      codecDrainState = DRAIN_STATE_SIGNAL_END_OF_STREAM;
      codecDrainAction = DRAIN_ACTION_REINITIALIZE;
    } else {
      // Nothing has been queued to the decoder, so we can re-initialize immediately.
      reinitializeCodec();
    }
  }

  /**
   * @return Whether it may be possible to drain more output data.
   * @throws ExoPlaybackException If an error occurs draining the output buffer.
   */
  private boolean drainOutputBuffer(long positionUs, long elapsedRealtimeUs)
      throws ExoPlaybackException {
    if (!hasOutputBuffer()) {
      int outputIndex;
      if (codecNeedsEosOutputExceptionWorkaround && codecReceivedEos) {
        try {
          outputIndex = codecAdapter.dequeueOutputBufferIndex(outputBufferInfo);
        } catch (IllegalStateException e) {
          processEndOfStream();
          if (outputStreamEnded) {
            // Release the codec, as it's in an error state.
            releaseCodec();
          }
          return false;
        }
      } else {
        outputIndex = codecAdapter.dequeueOutputBufferIndex(outputBufferInfo);
      }

      if (outputIndex < 0) {
        if (outputIndex == MediaCodec.INFO_OUTPUT_FORMAT_CHANGED /* (-2) */) {
          processOutputMediaFormatChanged();
          return true;
        } else if (outputIndex == MediaCodec.INFO_OUTPUT_BUFFERS_CHANGED /* (-3) */) {
          processOutputBuffersChanged();
          return true;
        }
        /* MediaCodec.INFO_TRY_AGAIN_LATER (-1) or unknown negative return value */
        if (codecNeedsEosPropagation
            && (inputStreamEnded || codecDrainState == DRAIN_STATE_WAIT_END_OF_STREAM)) {
          processEndOfStream();
        }
        return false;
      }

      // We've dequeued a buffer.
      if (shouldSkipAdaptationWorkaroundOutputBuffer) {
        shouldSkipAdaptationWorkaroundOutputBuffer = false;
        codec.releaseOutputBuffer(outputIndex, false);
        return true;
      } else if (outputBufferInfo.size == 0
          && (outputBufferInfo.flags & MediaCodec.BUFFER_FLAG_END_OF_STREAM) != 0) {
        // The dequeued buffer indicates the end of the stream. Process it immediately.
        processEndOfStream();
        return false;
      }

      this.outputIndex = outputIndex;
      outputBuffer = getOutputBuffer(outputIndex);

      // The dequeued buffer is a media buffer. Do some initial setup.
      // It will be processed by calling processOutputBuffer (possibly multiple times).
      if (outputBuffer != null) {
        outputBuffer.position(outputBufferInfo.offset);
        outputBuffer.limit(outputBufferInfo.offset + outputBufferInfo.size);
      }
      isDecodeOnlyOutputBuffer = isDecodeOnlyBuffer(outputBufferInfo.presentationTimeUs);
      isLastOutputBuffer =
          lastBufferInStreamPresentationTimeUs == outputBufferInfo.presentationTimeUs;
      updateOutputFormatForTime(outputBufferInfo.presentationTimeUs);
    }

    boolean processedOutputBuffer;
    if (codecNeedsEosOutputExceptionWorkaround && codecReceivedEos) {
      try {
        processedOutputBuffer =
            processOutputBuffer(
                positionUs,
                elapsedRealtimeUs,
                codec,
                outputBuffer,
                outputIndex,
                outputBufferInfo.flags,
                /* sampleCount= */ 1,
                outputBufferInfo.presentationTimeUs,
                isDecodeOnlyOutputBuffer,
                isLastOutputBuffer,
                outputFormat);
      } catch (IllegalStateException e) {
        processEndOfStream();
        if (outputStreamEnded) {
          // Release the codec, as it's in an error state.
          releaseCodec();
        }
        return false;
      }
    } else {
      processedOutputBuffer =
          processOutputBuffer(
              positionUs,
              elapsedRealtimeUs,
              codec,
              outputBuffer,
              outputIndex,
              outputBufferInfo.flags,
              /* sampleCount= */ 1,
              outputBufferInfo.presentationTimeUs,
              isDecodeOnlyOutputBuffer,
              isLastOutputBuffer,
              outputFormat);
    }

    if (processedOutputBuffer) {
      onProcessedOutputBuffer(outputBufferInfo.presentationTimeUs);
      boolean isEndOfStream = (outputBufferInfo.flags & MediaCodec.BUFFER_FLAG_END_OF_STREAM) != 0;
      resetOutputBuffer();
      if (!isEndOfStream) {
        return true;
      }
      processEndOfStream();
    }

    return false;
  }

<<<<<<< HEAD
  /** Processes a new output {@link MediaFormat}. */
  private void processOutputFormat() throws ExoPlaybackException {
    codecHasOutputMediaFormat = true;
    MediaFormat mediaFormat = codec.getOutputFormat();
=======
  /** Processes a change in the decoder output {@link MediaFormat}. */
  private void processOutputMediaFormatChanged() {
    codecHasOutputMediaFormat = true;
    MediaFormat mediaFormat = codecAdapter.getOutputFormat();
>>>>>>> 8a0d52be
    if (codecAdaptationWorkaroundMode != ADAPTATION_WORKAROUND_MODE_NEVER
        && mediaFormat.getInteger(MediaFormat.KEY_WIDTH) == ADAPTATION_WORKAROUND_SLICE_WIDTH_HEIGHT
        && mediaFormat.getInteger(MediaFormat.KEY_HEIGHT)
            == ADAPTATION_WORKAROUND_SLICE_WIDTH_HEIGHT) {
      // We assume this format changed event was caused by the adaptation workaround.
      shouldSkipAdaptationWorkaroundOutputBuffer = true;
      return;
    }
    if (codecNeedsMonoChannelCountWorkaround) {
      mediaFormat.setInteger(MediaFormat.KEY_CHANNEL_COUNT, 1);
    }
    codecOutputMediaFormat = mediaFormat;
    codecOutputMediaFormatChanged = true;
  }

  /**
   * Processes a change in the output buffers.
   */
  private void processOutputBuffersChanged() {
    if (Util.SDK_INT < 21) {
      outputBuffers = codec.getOutputBuffers();
    }
  }

  /**
   * Processes an output media buffer.
   *
   * <p>When a new {@link ByteBuffer} is passed to this method its position and limit delineate the
   * data to be processed. The return value indicates whether the buffer was processed in full. If
   * true is returned then the next call to this method will receive a new buffer to be processed.
   * If false is returned then the same buffer will be passed to the next call. An implementation of
   * this method is free to modify the buffer and can assume that the buffer will not be externally
   * modified between successive calls. Hence an implementation can, for example, modify the
   * buffer's position to keep track of how much of the data it has processed.
   *
   * <p>Note that the first call to this method following a call to {@link #onPositionReset(long,
   * boolean)} will always receive a new {@link ByteBuffer} to be processed.
   *
   * @param positionUs The current media time in microseconds, measured at the start of the current
   *     iteration of the rendering loop.
   * @param elapsedRealtimeUs {@link SystemClock#elapsedRealtime()} in microseconds, measured at the
   *     start of the current iteration of the rendering loop.
   * @param codec The {@link MediaCodec} instance, or null in bypass mode were no codec is used.
   * @param buffer The output buffer to process, or null if the buffer data is not made available to
   *     the application layer (see {@link MediaCodec#getOutputBuffer(int)}). This {@code buffer}
   *     can only be null for video data. Note that the buffer data can still be rendered in this
   *     case by using the {@code bufferIndex}.
   * @param bufferIndex The index of the output buffer.
   * @param bufferFlags The flags attached to the output buffer.
   * @param sampleCount The number of samples extracted from the sample queue in the buffer. This
   *     allows handling multiple samples as a batch for efficiency.
   * @param bufferPresentationTimeUs The presentation time of the output buffer in microseconds.
   * @param isDecodeOnlyBuffer Whether the buffer was marked with {@link C#BUFFER_FLAG_DECODE_ONLY}
   *     by the source.
   * @param isLastBuffer Whether the buffer is the last sample of the current stream.
   * @param format The {@link Format} associated with the buffer.
   * @return Whether the output buffer was fully processed (for example, rendered or skipped).
   * @throws ExoPlaybackException If an error occurs processing the output buffer.
   */
  protected abstract boolean processOutputBuffer(
      long positionUs,
      long elapsedRealtimeUs,
      @Nullable MediaCodec codec,
      @Nullable ByteBuffer buffer,
      int bufferIndex,
      int bufferFlags,
      int sampleCount,
      long bufferPresentationTimeUs,
      boolean isDecodeOnlyBuffer,
      boolean isLastBuffer,
      Format format)
      throws ExoPlaybackException;

  /**
   * Incrementally renders any remaining output.
   * <p>
   * The default implementation is a no-op.
   *
   * @throws ExoPlaybackException Thrown if an error occurs rendering remaining output.
   */
  protected void renderToEndOfStream() throws ExoPlaybackException {
    // Do nothing.
  }

  /**
   * Processes an end of stream signal.
   *
   * @throws ExoPlaybackException If an error occurs processing the signal.
   */
  @TargetApi(23) // codecDrainAction == DRAIN_ACTION_UPDATE_DRM_SESSION implies SDK_INT >= 23.
  private void processEndOfStream() throws ExoPlaybackException {
    switch (codecDrainAction) {
      case DRAIN_ACTION_REINITIALIZE:
        reinitializeCodec();
        break;
      case DRAIN_ACTION_UPDATE_DRM_SESSION:
        updateDrmSessionOrReinitializeCodecV23();
        break;
      case DRAIN_ACTION_FLUSH:
        flushOrReinitializeCodec();
        break;
      case DRAIN_ACTION_NONE:
      default:
        outputStreamEnded = true;
        renderToEndOfStream();
        break;
    }
  }

  /**
   * Notifies the renderer that output end of stream is pending and should be handled on the next
   * render.
   */
  protected final void setPendingOutputEndOfStream() {
    pendingOutputEndOfStream = true;
  }

  /** Returns the largest queued input presentation time, in microseconds. */
  protected final long getLargestQueuedPresentationTimeUs() {
    return largestQueuedPresentationTimeUs;
  }

  /**
   * Returns the start position of the output {@link SampleStream}, in renderer time microseconds.
   */
  protected final long getOutputStreamStartPositionUs() {
    return outputStreamStartPositionUs;
  }

  /**
   * Returns the offset that should be subtracted from {@code bufferPresentationTimeUs} in {@link
   * #processOutputBuffer(long, long, MediaCodec, ByteBuffer, int, int, int, long, boolean, boolean,
   * Format)} to get the playback position with respect to the media.
   */
  protected final long getOutputStreamOffsetUs() {
    return outputStreamOffsetUs;
  }

  /** Returns whether this renderer supports the given {@link Format Format's} DRM scheme. */
  protected static boolean supportsFormatDrm(Format format) {
    return format.exoMediaCryptoType == null
        || FrameworkMediaCrypto.class.equals(format.exoMediaCryptoType);
  }

  /**
   * Returns whether a {@link DrmSession} may require a secure decoder for a given {@link Format}.
   *
   * @param drmSession The {@link DrmSession}.
   * @param format The {@link Format}.
   * @return Whether a secure decoder may be required.
   */
  private boolean maybeRequiresSecureDecoder(DrmSession drmSession, Format format)
      throws ExoPlaybackException {
    // MediaCrypto type is checked during track selection.
    @Nullable FrameworkMediaCrypto sessionMediaCrypto = getFrameworkMediaCrypto(drmSession);
    if (sessionMediaCrypto == null) {
      // We'd only expect this to happen if the CDM from which the pending session is obtained needs
      // provisioning. This is unlikely to happen (it probably requires a switch from one DRM scheme
      // to another, where the new CDM hasn't been used before and needs provisioning). Assume that
      // a secure decoder may be required.
      return true;
    }
    if (sessionMediaCrypto.forceAllowInsecureDecoderComponents) {
      return false;
    }
    MediaCrypto mediaCrypto;
    try {
      mediaCrypto = new MediaCrypto(sessionMediaCrypto.uuid, sessionMediaCrypto.sessionId);
    } catch (MediaCryptoException e) {
      // This shouldn't happen, but if it does then assume that a secure decoder may be required.
      return true;
    }
    try {
      return mediaCrypto.requiresSecureDecoderComponent(format.sampleMimeType);
    } finally {
      mediaCrypto.release();
    }
  }

  private void reinitializeCodec() throws ExoPlaybackException {
    releaseCodec();
    maybeInitCodecOrBypass();
  }

  private boolean isDecodeOnlyBuffer(long presentationTimeUs) {
    // We avoid using decodeOnlyPresentationTimestamps.remove(presentationTimeUs) because it would
    // box presentationTimeUs, creating a Long object that would need to be garbage collected.
    int size = decodeOnlyPresentationTimestamps.size();
    for (int i = 0; i < size; i++) {
      if (decodeOnlyPresentationTimestamps.get(i) == presentationTimeUs) {
        decodeOnlyPresentationTimestamps.remove(i);
        return true;
      }
    }
    return false;
  }

  @RequiresApi(23)
  private void updateDrmSessionOrReinitializeCodecV23() throws ExoPlaybackException {
    @Nullable FrameworkMediaCrypto sessionMediaCrypto = getFrameworkMediaCrypto(sourceDrmSession);
    if (sessionMediaCrypto == null) {
      // We'd only expect this to happen if the CDM from which the pending session is obtained needs
      // provisioning. This is unlikely to happen (it probably requires a switch from one DRM scheme
      // to another, where the new CDM hasn't been used before and needs provisioning). It would be
      // possible to handle this case more efficiently (i.e. with a new renderer state that waits
      // for provisioning to finish and then calls mediaCrypto.setMediaDrmSession), but the extra
      // complexity is not warranted given how unlikely the case is to occur.
      reinitializeCodec();
      return;
    }
    if (C.PLAYREADY_UUID.equals(sessionMediaCrypto.uuid)) {
      // The PlayReady CDM does not implement setMediaDrmSession.
      // TODO: Add API check once [Internal ref: b/128835874] is fixed.
      reinitializeCodec();
      return;
    }

    if (flushOrReinitializeCodec()) {
      // The codec was reinitialized. The new codec will be using the new DRM session, so there's
      // nothing more to do.
      return;
    }

    try {
      mediaCrypto.setMediaDrmSession(sessionMediaCrypto.sessionId);
    } catch (MediaCryptoException e) {
      throw createRendererException(e, inputFormat);
    }
    setCodecDrmSession(sourceDrmSession);
    codecDrainState = DRAIN_STATE_NONE;
    codecDrainAction = DRAIN_ACTION_NONE;
  }

  @Nullable
  private FrameworkMediaCrypto getFrameworkMediaCrypto(DrmSession drmSession)
      throws ExoPlaybackException {
    @Nullable ExoMediaCrypto mediaCrypto = drmSession.getMediaCrypto();
    if (mediaCrypto != null && !(mediaCrypto instanceof FrameworkMediaCrypto)) {
      // This should not happen if the track went through a supportsFormatDrm() check, during track
      // selection.
      throw createRendererException(
          new IllegalArgumentException("Expecting FrameworkMediaCrypto but found: " + mediaCrypto),
          inputFormat);
    }
    return (FrameworkMediaCrypto) mediaCrypto;
  }

  /**
   * Processes any pending batch of buffers without using a decoder, and drains a new batch of
   * buffers from the source.
   *
   * @param positionUs The current media time in microseconds, measured at the start of the current
   *     iteration of the rendering loop.
   * @param elapsedRealtimeUs {@link SystemClock#elapsedRealtime()} in microseconds, measured at the
   *     start of the current iteration of the rendering loop.
   * @return If more buffers are ready to be rendered.
   * @throws ExoPlaybackException If an error occurred while processing a buffer or handling a
   *     format change.
   */
  private boolean bypassRender(long positionUs, long elapsedRealtimeUs)
      throws ExoPlaybackException {
    BatchBuffer batchBuffer = bypassBatchBuffer;

    // Let's process the pending buffer if any.
    checkState(!outputStreamEnded);
    if (!batchBuffer.isEmpty()) { // Optimisation: Do not process buffer if empty.
      if (processOutputBuffer(
          positionUs,
          elapsedRealtimeUs,
          /* codec= */ null,
          batchBuffer.data,
          outputIndex,
          /* bufferFlags= */ 0,
          batchBuffer.getAccessUnitCount(),
          batchBuffer.getFirstAccessUnitTimeUs(),
          batchBuffer.isDecodeOnly(),
          batchBuffer.isEndOfStream(),
          outputFormat)) {
        // Buffer completely processed
        onProcessedOutputBuffer(batchBuffer.getLastAccessUnitTimeUs());
      } else {
        return false; // Could not process buffer, let's try later.
      }
    }
    if (batchBuffer.isEndOfStream()) {
      outputStreamEnded = true;
      return false;
    }
    batchBuffer.batchWasConsumed();

    if (bypassDrainAndReinitialize) {
      if (!batchBuffer.isEmpty()) {
        return true; // Drain the batch buffer before propagating the format change.
      }
      disableBypass(); // The new format might require a codec.
      bypassDrainAndReinitialize = false;
      maybeInitCodecOrBypass();
      if (!bypassEnabled) {
        return false; // The new format is not supported in codec bypass.
      }
    }

    // Now refill the empty buffer for the next iteration.
    checkState(!inputStreamEnded);
    FormatHolder formatHolder = getFormatHolder();
    boolean formatChange = readBatchFromSource(formatHolder, batchBuffer);

    if (!batchBuffer.isEmpty() && waitingForFirstSampleInFormat) {
      // This is the first buffer in a new format, the output format must be updated.
      outputFormat = Assertions.checkNotNull(inputFormat);
      onOutputFormatChanged(outputFormat, /* mediaFormat= */ null);
      waitingForFirstSampleInFormat = false;
    }

    if (formatChange) {
      onInputFormatChanged(formatHolder);
    }

    if (batchBuffer.isEndOfStream()) {
      inputStreamEnded = true;
    }

    if (batchBuffer.isEmpty()) {
      return false; // The buffer could not be filled, there is nothing more to do.
    }
    batchBuffer.flip(); // Buffer at least partially full, it can now be processed.
    // MediaCodec outputs buffers in native endian:
    // https://developer.android.com/reference/android/media/MediaCodec#raw-audio-buffers
    // and code called from processOutputBuffer expects this endianness.
    batchBuffer.data.order(ByteOrder.nativeOrder());
    return true;
  }

  /**
   * Fills the buffer with multiple access unit from the source. Has otherwise the same semantic as
   * {@link #readSource(FormatHolder, DecoderInputBuffer, boolean)}. Will stop early on format
   * change, EOS or source starvation.
   *
   * @return If the format has changed.
   */
  private boolean readBatchFromSource(FormatHolder formatHolder, BatchBuffer batchBuffer) {
    while (!batchBuffer.isFull() && !batchBuffer.isEndOfStream()) {
      @SampleStream.ReadDataResult
      int result =
          readSource(
              formatHolder, batchBuffer.getNextAccessUnitBuffer(), /* formatRequired= */ false);
      switch (result) {
        case C.RESULT_FORMAT_READ:
          return true;
        case C.RESULT_NOTHING_READ:
          return false;
        case C.RESULT_BUFFER_READ:
          batchBuffer.commitNextAccessUnit();
          break;
        default:
          throw new IllegalStateException(); // Unsupported result
      }
    }
    return false;
  }

  private static boolean isMediaCodecException(IllegalStateException error) {
    if (Util.SDK_INT >= 21 && isMediaCodecExceptionV21(error)) {
      return true;
    }
    StackTraceElement[] stackTrace = error.getStackTrace();
    return stackTrace.length > 0 && stackTrace[0].getClassName().equals("android.media.MediaCodec");
  }

  @RequiresApi(21)
  private static boolean isMediaCodecExceptionV21(IllegalStateException error) {
    return error instanceof MediaCodec.CodecException;
  }

  /**
   * Returns whether the decoder is known to fail when flushed.
   * <p>
   * If true is returned, the renderer will work around the issue by releasing the decoder and
   * instantiating a new one rather than flushing the current instance.
   * <p>
   * See [Internal: b/8347958, b/8543366].
   *
   * @param name The name of the decoder.
   * @return True if the decoder is known to fail when flushed.
   */
  private static boolean codecNeedsFlushWorkaround(String name) {
    return Util.SDK_INT < 18
        || (Util.SDK_INT == 18
        && ("OMX.SEC.avc.dec".equals(name) || "OMX.SEC.avc.dec.secure".equals(name)))
        || (Util.SDK_INT == 19 && Util.MODEL.startsWith("SM-G800")
        && ("OMX.Exynos.avc.dec".equals(name) || "OMX.Exynos.avc.dec.secure".equals(name)));
  }

  /**
   * Returns a mode that specifies when the adaptation workaround should be enabled.
   *
   * <p>When enabled, the workaround queues and discards a blank frame with a resolution whose width
   * and height both equal {@link #ADAPTATION_WORKAROUND_SLICE_WIDTH_HEIGHT}, to reset the decoder's
   * internal state when a format change occurs.
   *
   * <p>See [Internal: b/27807182]. See <a
   * href="https://github.com/google/ExoPlayer/issues/3257">GitHub issue #3257</a>.
   *
   * @param name The name of the decoder.
   * @return The mode specifying when the adaptation workaround should be enabled.
   */
  private @AdaptationWorkaroundMode int codecAdaptationWorkaroundMode(String name) {
    if (Util.SDK_INT <= 25 && "OMX.Exynos.avc.dec.secure".equals(name)
        && (Util.MODEL.startsWith("SM-T585") || Util.MODEL.startsWith("SM-A510")
        || Util.MODEL.startsWith("SM-A520") || Util.MODEL.startsWith("SM-J700"))) {
      return ADAPTATION_WORKAROUND_MODE_ALWAYS;
    } else if (Util.SDK_INT < 24
        && ("OMX.Nvidia.h264.decode".equals(name) || "OMX.Nvidia.h264.decode.secure".equals(name))
        && ("flounder".equals(Util.DEVICE) || "flounder_lte".equals(Util.DEVICE)
        || "grouper".equals(Util.DEVICE) || "tilapia".equals(Util.DEVICE))) {
      return ADAPTATION_WORKAROUND_MODE_SAME_RESOLUTION;
    } else {
      return ADAPTATION_WORKAROUND_MODE_NEVER;
    }
  }

  /**
   * Returns whether the decoder is known to fail when an attempt is made to reconfigure it with a
   * new format's configuration data.
   *
   * <p>When enabled, the workaround will always release and recreate the decoder, rather than
   * attempting to reconfigure the existing instance.
   *
   * @param name The name of the decoder.
   * @return True if the decoder is known to fail when an attempt is made to reconfigure it with a
   *     new format's configuration data.
   */
  private static boolean codecNeedsReconfigureWorkaround(String name) {
    return Util.MODEL.startsWith("SM-T230") && "OMX.MARVELL.VIDEO.HW.CODA7542DECODER".equals(name);
  }

  /**
   * Returns whether the decoder is an H.264/AVC decoder known to fail if NAL units are queued
   * before the codec specific data.
   *
   * <p>If true is returned, the renderer will work around the issue by discarding data up to the
   * SPS.
   *
   * @param name The name of the decoder.
   * @param format The {@link Format} used to configure the decoder.
   * @return True if the decoder is known to fail if NAL units are queued before CSD.
   */
  private static boolean codecNeedsDiscardToSpsWorkaround(String name, Format format) {
    return Util.SDK_INT < 21 && format.initializationData.isEmpty()
        && "OMX.MTK.VIDEO.DECODER.AVC".equals(name);
  }

  /**
   * Returns whether the decoder is known to handle the propagation of the {@link
   * MediaCodec#BUFFER_FLAG_END_OF_STREAM} flag incorrectly on the host device.
   *
   * <p>If true is returned, the renderer will work around the issue by approximating end of stream
   * behavior without relying on the flag being propagated through to an output buffer by the
   * underlying decoder.
   *
   * @param codecInfo Information about the {@link MediaCodec}.
   * @return True if the decoder is known to handle {@link MediaCodec#BUFFER_FLAG_END_OF_STREAM}
   *     propagation incorrectly on the host device. False otherwise.
   */
  private static boolean codecNeedsEosPropagationWorkaround(MediaCodecInfo codecInfo) {
    String name = codecInfo.name;
    return (Util.SDK_INT <= 25 && "OMX.rk.video_decoder.avc".equals(name))
        || (Util.SDK_INT <= 17 && "OMX.allwinner.video.decoder.avc".equals(name))
        || (Util.SDK_INT <= 29
            && ("OMX.broadcom.video_decoder.tunnel".equals(name)
                || "OMX.broadcom.video_decoder.tunnel.secure".equals(name)))
        || ("Amazon".equals(Util.MANUFACTURER) && "AFTS".equals(Util.MODEL) && codecInfo.secure);
  }

  /**
   * Returns whether the decoder is known to behave incorrectly if flushed after receiving an input
   * buffer with {@link MediaCodec#BUFFER_FLAG_END_OF_STREAM} set.
   * <p>
   * If true is returned, the renderer will work around the issue by instantiating a new decoder
   * when this case occurs.
   * <p>
   * See [Internal: b/8578467, b/23361053].
   *
   * @param name The name of the decoder.
   * @return True if the decoder is known to behave incorrectly if flushed after receiving an input
   *     buffer with {@link MediaCodec#BUFFER_FLAG_END_OF_STREAM} set. False otherwise.
   */
  private static boolean codecNeedsEosFlushWorkaround(String name) {
    return (Util.SDK_INT <= 23 && "OMX.google.vorbis.decoder".equals(name))
        || (Util.SDK_INT <= 19
            && ("hb2000".equals(Util.DEVICE) || "stvm8".equals(Util.DEVICE))
            && ("OMX.amlogic.avc.decoder.awesome".equals(name)
                || "OMX.amlogic.avc.decoder.awesome.secure".equals(name)));
  }

  /**
   * Returns whether the decoder may throw an {@link IllegalStateException} from
   * {@link MediaCodec#dequeueOutputBuffer(MediaCodec.BufferInfo, long)} or
   * {@link MediaCodec#releaseOutputBuffer(int, boolean)} after receiving an input
   * buffer with {@link MediaCodec#BUFFER_FLAG_END_OF_STREAM} set.
   * <p>
   * See [Internal: b/17933838].
   *
   * @param name The name of the decoder.
   * @return True if the decoder may throw an exception after receiving an end-of-stream buffer.
   */
  private static boolean codecNeedsEosOutputExceptionWorkaround(String name) {
    return Util.SDK_INT == 21 && "OMX.google.aac.decoder".equals(name);
  }

  /**
   * Returns whether the decoder is known to set the number of audio channels in the output {@link
   * Format} to 2 for the given input {@link Format}, whilst only actually outputting a single
   * channel.
   *
   * <p>If true is returned then we explicitly override the number of channels in the output {@link
   * Format}, setting it to 1.
   *
   * @param name The decoder name.
   * @param format The input {@link Format}.
   * @return True if the decoder is known to set the number of audio channels in the output {@link
   *     Format} to 2 for the given input {@link Format}, whilst only actually outputting a single
   *     channel. False otherwise.
   */
  private static boolean codecNeedsMonoChannelCountWorkaround(String name, Format format) {
    return Util.SDK_INT <= 18 && format.channelCount == 1
        && "OMX.MTK.AUDIO.DECODER.MP3".equals(name);
  }

  /**
   * Returns whether the decoder is known to behave incorrectly if flushed prior to having output a
   * {@link MediaFormat}.
   *
   * <p>If true is returned, the renderer will work around the issue by instantiating a new decoder
   * when this case occurs.
   *
   * <p>See [Internal: b/141097367].
   *
   * @param name The name of the decoder.
   * @return True if the decoder is known to behave incorrectly if flushed prior to having output a
   *     {@link MediaFormat}. False otherwise.
   */
  private static boolean codecNeedsSosFlushWorkaround(String name) {
    return Util.SDK_INT == 29 && "c2.android.aac.decoder".equals(name);
  }
}<|MERGE_RESOLUTION|>--- conflicted
+++ resolved
@@ -776,21 +776,6 @@
   }
 
   protected void releaseCodec() {
-<<<<<<< HEAD
-    availableCodecInfos = null;
-    codecInfo = null;
-    codecFormat = null;
-    codecHasOutputMediaFormat = false;
-    resetInputBuffer();
-    resetOutputBuffer();
-    resetCodecBuffers();
-    waitingForKeys = false;
-    codecHotswapDeadlineMs = C.TIME_UNSET;
-    decodeOnlyPresentationTimestamps.clear();
-    largestQueuedPresentationTimeUs = C.TIME_UNSET;
-    lastBufferInStreamPresentationTimeUs = C.TIME_UNSET;
-=======
->>>>>>> 8a0d52be
     try {
       if (codecAdapter != null) {
         codecAdapter.shutdown();
@@ -1892,17 +1877,10 @@
     return false;
   }
 
-<<<<<<< HEAD
-  /** Processes a new output {@link MediaFormat}. */
-  private void processOutputFormat() throws ExoPlaybackException {
-    codecHasOutputMediaFormat = true;
-    MediaFormat mediaFormat = codec.getOutputFormat();
-=======
   /** Processes a change in the decoder output {@link MediaFormat}. */
   private void processOutputMediaFormatChanged() {
     codecHasOutputMediaFormat = true;
     MediaFormat mediaFormat = codecAdapter.getOutputFormat();
->>>>>>> 8a0d52be
     if (codecAdaptationWorkaroundMode != ADAPTATION_WORKAROUND_MODE_NEVER
         && mediaFormat.getInteger(MediaFormat.KEY_WIDTH) == ADAPTATION_WORKAROUND_SLICE_WIDTH_HEIGHT
         && mediaFormat.getInteger(MediaFormat.KEY_HEIGHT)

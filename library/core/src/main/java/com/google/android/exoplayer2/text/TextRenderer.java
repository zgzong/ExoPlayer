/*
 * Copyright (C) 2016 The Android Open Source Project
 *
 * Licensed under the Apache License, Version 2.0 (the "License");
 * you may not use this file except in compliance with the License.
 * You may obtain a copy of the License at
 *
 *      http://www.apache.org/licenses/LICENSE-2.0
 *
 * Unless required by applicable law or agreed to in writing, software
 * distributed under the License is distributed on an "AS IS" BASIS,
 * WITHOUT WARRANTIES OR CONDITIONS OF ANY KIND, either express or implied.
 * See the License for the specific language governing permissions and
 * limitations under the License.
 */
package com.google.android.exoplayer2.text;

import static com.google.android.exoplayer2.util.Assertions.checkNotNull;

import android.os.Handler;
import android.os.Handler.Callback;
import android.os.Looper;
import android.os.Message;
import androidx.annotation.IntDef;
import androidx.annotation.Nullable;
import com.google.android.exoplayer2.BaseRenderer;
import com.google.android.exoplayer2.C;
import com.google.android.exoplayer2.Format;
import com.google.android.exoplayer2.FormatHolder;
import com.google.android.exoplayer2.RendererCapabilities;
<<<<<<< HEAD
import com.google.android.exoplayer2.util.Assertions;
=======
import com.google.android.exoplayer2.source.SampleStream;
>>>>>>> 8a0d52be
import com.google.android.exoplayer2.util.Log;
import com.google.android.exoplayer2.util.MimeTypes;
import com.google.android.exoplayer2.util.Util;
import java.lang.annotation.Documented;
import java.lang.annotation.Retention;
import java.lang.annotation.RetentionPolicy;
import java.util.Collections;
import java.util.List;

/**
 * A renderer for text.
 * <p>
 * {@link Subtitle}s are decoded from sample data using {@link SubtitleDecoder} instances obtained
 * from a {@link SubtitleDecoderFactory}. The actual rendering of the subtitle {@link Cue}s is
 * delegated to a {@link TextOutput}.
 */
public final class TextRenderer extends BaseRenderer implements Callback {

  private static final String TAG = "TextRenderer";

  @Documented
  @Retention(RetentionPolicy.SOURCE)
  @IntDef({
    REPLACEMENT_STATE_NONE,
    REPLACEMENT_STATE_SIGNAL_END_OF_STREAM,
    REPLACEMENT_STATE_WAIT_END_OF_STREAM
  })
  private @interface ReplacementState {}
  /**
   * The decoder does not need to be replaced.
   */
  private static final int REPLACEMENT_STATE_NONE = 0;
  /**
   * The decoder needs to be replaced, but we haven't yet signaled an end of stream to the existing
   * decoder. We need to do so in order to ensure that it outputs any remaining buffers before we
   * release it.
   */
  private static final int REPLACEMENT_STATE_SIGNAL_END_OF_STREAM = 1;
  /**
   * The decoder needs to be replaced, and we've signaled an end of stream to the existing decoder.
   * We're waiting for the decoder to output an end of stream signal to indicate that it has output
   * any remaining buffers before we release it.
   */
  private static final int REPLACEMENT_STATE_WAIT_END_OF_STREAM = 2;

  private static final int MSG_UPDATE_OUTPUT = 0;

  @Nullable private final Handler outputHandler;
  private final TextOutput output;
  private final SubtitleDecoderFactory decoderFactory;
  private final FormatHolder formatHolder;

  private boolean inputStreamEnded;
  private boolean outputStreamEnded;
  private boolean waitingForKeyFrame;
  @ReplacementState private int decoderReplacementState;
  @Nullable private Format streamFormat;
  @Nullable private SubtitleDecoder decoder;
  @Nullable private SubtitleInputBuffer nextInputBuffer;
  @Nullable private SubtitleOutputBuffer subtitle;
  @Nullable private SubtitleOutputBuffer nextSubtitle;
  private int nextSubtitleEventIndex;

  /**
   * @param output The output.
   * @param outputLooper The looper associated with the thread on which the output should be called.
   *     If the output makes use of standard Android UI components, then this should normally be the
   *     looper associated with the application's main thread, which can be obtained using {@link
   *     android.app.Activity#getMainLooper()}. Null may be passed if the output should be called
   *     directly on the player's internal rendering thread.
   */
  public TextRenderer(TextOutput output, @Nullable Looper outputLooper) {
    this(output, outputLooper, SubtitleDecoderFactory.DEFAULT);
  }

  /**
   * @param output The output.
   * @param outputLooper The looper associated with the thread on which the output should be called.
   *     If the output makes use of standard Android UI components, then this should normally be the
   *     looper associated with the application's main thread, which can be obtained using {@link
   *     android.app.Activity#getMainLooper()}. Null may be passed if the output should be called
   *     directly on the player's internal rendering thread.
   * @param decoderFactory A factory from which to obtain {@link SubtitleDecoder} instances.
   */
  public TextRenderer(
      TextOutput output, @Nullable Looper outputLooper, SubtitleDecoderFactory decoderFactory) {
    super(C.TRACK_TYPE_TEXT);
    this.output = checkNotNull(output);
    this.outputHandler =
        outputLooper == null ? null : Util.createHandler(outputLooper, /* callback= */ this);
    this.decoderFactory = decoderFactory;
    formatHolder = new FormatHolder();
  }

  @Override
  public String getName() {
    return TAG;
  }

  @Override
  @Capabilities
  public int supportsFormat(Format format) {
    if (decoderFactory.supportsFormat(format)) {
      return RendererCapabilities.create(
          format.exoMediaCryptoType == null ? FORMAT_HANDLED : FORMAT_UNSUPPORTED_DRM);
    } else if (MimeTypes.isText(format.sampleMimeType)) {
      return RendererCapabilities.create(FORMAT_UNSUPPORTED_SUBTYPE);
    } else {
      return RendererCapabilities.create(FORMAT_UNSUPPORTED_TYPE);
    }
  }

  @Override
  protected void onStreamChanged(Format[] formats, long startPositionUs, long offsetUs) {
    streamFormat = formats[0];
    if (decoder != null) {
      decoderReplacementState = REPLACEMENT_STATE_SIGNAL_END_OF_STREAM;
    } else {
      initDecoder();
    }
  }

  @Override
  protected void onPositionReset(long positionUs, boolean joining) {
    inputStreamEnded = false;
    outputStreamEnded = false;
<<<<<<< HEAD
    resetOutputAndDecoder();
=======
    if (decoderReplacementState != REPLACEMENT_STATE_NONE) {
      replaceDecoder();
    } else {
      releaseBuffers();
      checkNotNull(decoder).flush();
    }
>>>>>>> 8a0d52be
  }

  @Override
  public void render(long positionUs, long elapsedRealtimeUs) {
    if (outputStreamEnded) {
      return;
    }

    if (nextSubtitle == null) {
      checkNotNull(decoder).setPositionUs(positionUs);
      try {
        nextSubtitle = checkNotNull(decoder).dequeueOutputBuffer();
      } catch (SubtitleDecoderException e) {
        handleDecoderError(e);
        return;
      }
    }

    if (getState() != STATE_STARTED) {
      return;
    }

    boolean textRendererNeedsUpdate = false;
    if (subtitle != null) {
      // We're iterating through the events in a subtitle. Set textRendererNeedsUpdate if we
      // advance to the next event.
      long subtitleNextEventTimeUs = getNextEventTime();
      while (subtitleNextEventTimeUs <= positionUs) {
        nextSubtitleEventIndex++;
        subtitleNextEventTimeUs = getNextEventTime();
        textRendererNeedsUpdate = true;
      }
    }
    if (nextSubtitle != null) {
      SubtitleOutputBuffer nextSubtitle = this.nextSubtitle;
      if (nextSubtitle.isEndOfStream()) {
        if (!textRendererNeedsUpdate && getNextEventTime() == Long.MAX_VALUE) {
          if (decoderReplacementState == REPLACEMENT_STATE_WAIT_END_OF_STREAM) {
            replaceDecoder();
          } else {
            releaseBuffers();
            outputStreamEnded = true;
          }
        }
      } else if (nextSubtitle.timeUs <= positionUs) {
        // Advance to the next subtitle. Sync the next event index and trigger an update.
        if (subtitle != null) {
          subtitle.release();
        }
        nextSubtitleEventIndex = nextSubtitle.getNextEventTimeIndex(positionUs);
        subtitle = nextSubtitle;
        this.nextSubtitle = null;
        textRendererNeedsUpdate = true;
      }
    }

    if (textRendererNeedsUpdate) {
      // If textRendererNeedsUpdate then subtitle must be non-null.
      checkNotNull(subtitle);
      // textRendererNeedsUpdate is set and we're playing. Update the renderer.
      updateOutput(subtitle.getCues(positionUs));
    }

    if (decoderReplacementState == REPLACEMENT_STATE_WAIT_END_OF_STREAM) {
      return;
    }

    try {
      while (!inputStreamEnded) {
        @Nullable SubtitleInputBuffer nextInputBuffer = this.nextInputBuffer;
        if (nextInputBuffer == null) {
          nextInputBuffer = checkNotNull(decoder).dequeueInputBuffer();
          if (nextInputBuffer == null) {
            return;
          }
          this.nextInputBuffer = nextInputBuffer;
        }
        if (decoderReplacementState == REPLACEMENT_STATE_SIGNAL_END_OF_STREAM) {
          nextInputBuffer.setFlags(C.BUFFER_FLAG_END_OF_STREAM);
          checkNotNull(decoder).queueInputBuffer(nextInputBuffer);
          this.nextInputBuffer = null;
          decoderReplacementState = REPLACEMENT_STATE_WAIT_END_OF_STREAM;
          return;
        }
        // Try and read the next subtitle from the source.
        @SampleStream.ReadDataResult int result = readSource(formatHolder, nextInputBuffer, false);
        if (result == C.RESULT_BUFFER_READ) {
          if (nextInputBuffer.isEndOfStream()) {
            inputStreamEnded = true;
            waitingForKeyFrame = false;
          } else {
            @Nullable Format format = formatHolder.format;
            if (format == null) {
              // We haven't received a format yet.
              return;
            }
            nextInputBuffer.subsampleOffsetUs = format.subsampleOffsetUs;
            nextInputBuffer.flip();
            waitingForKeyFrame &= !nextInputBuffer.isKeyFrame();
          }
          if (!waitingForKeyFrame) {
            checkNotNull(decoder).queueInputBuffer(nextInputBuffer);
            this.nextInputBuffer = null;
          }
        } else if (result == C.RESULT_NOTHING_READ) {
          return;
        }
      }
    } catch (SubtitleDecoderException e) {
      handleDecoderError(e);
<<<<<<< HEAD
      return;
=======
>>>>>>> 8a0d52be
    }
  }

  @Override
  protected void onDisabled() {
    streamFormat = null;
    clearOutput();
    releaseDecoder();
  }

  @Override
  public boolean isEnded() {
    return outputStreamEnded;
  }

  @Override
  public boolean isReady() {
    // Don't block playback whilst subtitles are loading.
    // Note: To change this behavior, it will be necessary to consider [Internal: b/12949941].
    return true;
  }

  private void releaseBuffers() {
    nextInputBuffer = null;
    nextSubtitleEventIndex = C.INDEX_UNSET;
    if (subtitle != null) {
      subtitle.release();
      subtitle = null;
    }
    if (nextSubtitle != null) {
      nextSubtitle.release();
      nextSubtitle = null;
    }
  }

  private void releaseDecoder() {
    releaseBuffers();
    checkNotNull(decoder).release();
    decoder = null;
    decoderReplacementState = REPLACEMENT_STATE_NONE;
  }

  private void initDecoder() {
    waitingForKeyFrame = true;
    decoder = decoderFactory.createDecoder(checkNotNull(streamFormat));
  }

  private void replaceDecoder() {
    releaseDecoder();
    initDecoder();
  }

  private long getNextEventTime() {
    checkNotNull(subtitle);
    return nextSubtitleEventIndex == C.INDEX_UNSET
        || nextSubtitleEventIndex >= subtitle.getEventTimeCount()
        ? Long.MAX_VALUE : subtitle.getEventTime(nextSubtitleEventIndex);
  }

  private void updateOutput(List<Cue> cues) {
    if (outputHandler != null) {
      outputHandler.obtainMessage(MSG_UPDATE_OUTPUT, cues).sendToTarget();
    } else {
      invokeUpdateOutputInternal(cues);
    }
  }

  private void clearOutput() {
    updateOutput(Collections.emptyList());
  }

  @SuppressWarnings("unchecked")
  @Override
  public boolean handleMessage(Message msg) {
    switch (msg.what) {
      case MSG_UPDATE_OUTPUT:
        invokeUpdateOutputInternal((List<Cue>) msg.obj);
        return true;
      default:
        throw new IllegalStateException();
    }
  }

  private void invokeUpdateOutputInternal(List<Cue> cues) {
    output.onCues(cues);
  }

  /**
   * Called when {@link #decoder} throws an exception, so it can be logged and playback can
   * continue.
   *
   * <p>Logs {@code e} and resets state to allow decoding the next sample.
   */
  private void handleDecoderError(SubtitleDecoderException e) {
    Log.e(TAG, "Subtitle decoding failed. streamFormat=" + streamFormat, e);
<<<<<<< HEAD
    resetOutputAndDecoder();
  }

  private void resetOutputAndDecoder() {
    clearOutput();
    if (decoderReplacementState != REPLACEMENT_STATE_NONE) {
      replaceDecoder();
    } else {
      releaseBuffers();
      decoder.flush();
    }
=======
    clearOutput();
    replaceDecoder();
>>>>>>> 8a0d52be
  }
}<|MERGE_RESOLUTION|>--- conflicted
+++ resolved
@@ -28,11 +28,7 @@
 import com.google.android.exoplayer2.Format;
 import com.google.android.exoplayer2.FormatHolder;
 import com.google.android.exoplayer2.RendererCapabilities;
-<<<<<<< HEAD
-import com.google.android.exoplayer2.util.Assertions;
-=======
 import com.google.android.exoplayer2.source.SampleStream;
->>>>>>> 8a0d52be
 import com.google.android.exoplayer2.util.Log;
 import com.google.android.exoplayer2.util.MimeTypes;
 import com.google.android.exoplayer2.util.Util;
@@ -157,18 +153,15 @@
 
   @Override
   protected void onPositionReset(long positionUs, boolean joining) {
+    clearOutput();
     inputStreamEnded = false;
     outputStreamEnded = false;
-<<<<<<< HEAD
-    resetOutputAndDecoder();
-=======
     if (decoderReplacementState != REPLACEMENT_STATE_NONE) {
       replaceDecoder();
     } else {
       releaseBuffers();
       checkNotNull(decoder).flush();
     }
->>>>>>> 8a0d52be
   }
 
   @Override
@@ -279,10 +272,6 @@
       }
     } catch (SubtitleDecoderException e) {
       handleDecoderError(e);
-<<<<<<< HEAD
-      return;
-=======
->>>>>>> 8a0d52be
     }
   }
 
@@ -378,21 +367,7 @@
    */
   private void handleDecoderError(SubtitleDecoderException e) {
     Log.e(TAG, "Subtitle decoding failed. streamFormat=" + streamFormat, e);
-<<<<<<< HEAD
-    resetOutputAndDecoder();
-  }
-
-  private void resetOutputAndDecoder() {
-    clearOutput();
-    if (decoderReplacementState != REPLACEMENT_STATE_NONE) {
-      replaceDecoder();
-    } else {
-      releaseBuffers();
-      decoder.flush();
-    }
-=======
     clearOutput();
     replaceDecoder();
->>>>>>> 8a0d52be
   }
 }
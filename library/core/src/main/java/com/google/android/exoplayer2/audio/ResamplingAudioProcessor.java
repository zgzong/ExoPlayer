/*
 * Copyright (C) 2017 The Android Open Source Project
 *
 * Licensed under the Apache License, Version 2.0 (the "License");
 * you may not use this file except in compliance with the License.
 * You may obtain a copy of the License at
 *
 *      http://www.apache.org/licenses/LICENSE-2.0
 *
 * Unless required by applicable law or agreed to in writing, software
 * distributed under the License is distributed on an "AS IS" BASIS,
 * WITHOUT WARRANTIES OR CONDITIONS OF ANY KIND, either express or implied.
 * See the License for the specific language governing permissions and
 * limitations under the License.
 */
package com.google.android.exoplayer2.audio;

import com.google.android.exoplayer2.C;
import com.google.android.exoplayer2.Format;
import com.google.android.exoplayer2.util.Util;
import java.nio.ByteBuffer;

/**
 * An {@link AudioProcessor} that converts different PCM audio encodings to 16-bit integer PCM. The
 * following encodings are supported as input:
 *
 * <ul>
 *   <li>{@link C#ENCODING_PCM_8BIT}
 *   <li>{@link C#ENCODING_PCM_16BIT} ({@link #isActive()} will return {@code false})
 *   <li>{@link C#ENCODING_PCM_16BIT_BIG_ENDIAN}
 *   <li>{@link C#ENCODING_PCM_24BIT}
 *   <li>{@link C#ENCODING_PCM_32BIT}
 *   <li>{@link C#ENCODING_PCM_FLOAT}
 * </ul>
 */
/* package */ final class ResamplingAudioProcessor extends BaseAudioProcessor {

  @Override
  public AudioFormat onConfigure(AudioFormat inputAudioFormat)
      throws UnhandledAudioFormatException {
    @C.PcmEncoding int encoding = inputAudioFormat.encoding;
    if (encoding != C.ENCODING_PCM_8BIT
        && encoding != C.ENCODING_PCM_16BIT
        && encoding != C.ENCODING_PCM_16BIT_BIG_ENDIAN
        && encoding != C.ENCODING_PCM_24BIT
        && encoding != C.ENCODING_PCM_32BIT
        && encoding != C.ENCODING_PCM_FLOAT) {
      throw new UnhandledAudioFormatException(inputAudioFormat);
    }
    return encoding != C.ENCODING_PCM_16BIT
        ? new AudioFormat(
            inputAudioFormat.sampleRate, inputAudioFormat.channelCount, C.ENCODING_PCM_16BIT)
        : AudioFormat.NOT_SET;
  }

  @Override
  public void queueInput(ByteBuffer inputBuffer) {
    // Prepare the output buffer.
    int position = inputBuffer.position();
    int limit = inputBuffer.limit();
    int size = limit - position;
    int resampledSize;
    switch (inputAudioFormat.encoding) {
      case C.ENCODING_PCM_8BIT:
        resampledSize = size * 2;
        break;
      case C.ENCODING_PCM_16BIT_BIG_ENDIAN:
        resampledSize = size;
        break;
      case C.ENCODING_PCM_24BIT:
        resampledSize = (size / 3) * 2;
        break;
      case C.ENCODING_PCM_32BIT:
      case C.ENCODING_PCM_FLOAT:
        resampledSize = size / 2;
        break;
      case C.ENCODING_PCM_16BIT:
      case C.ENCODING_INVALID:
      case Format.NO_VALUE:
      default:
        throw new IllegalStateException();
    }

    // Resample the little endian input and update the input/output buffers.
    ByteBuffer buffer = replaceOutputBuffer(resampledSize);
    switch (inputAudioFormat.encoding) {
      case C.ENCODING_PCM_8BIT:
        // 8 -> 16 bit resampling. Shift each byte from [0, 256) to [-128, 128) and scale up.
        for (int i = position; i < limit; i++) {
          buffer.put((byte) 0);
          buffer.put((byte) ((inputBuffer.get(i) & 0xFF) - 128));
        }
        break;
      case C.ENCODING_PCM_16BIT_BIG_ENDIAN:
        // Big endian to little endian resampling. Swap the byte order.
        for (int i = position; i < limit; i += 2) {
          buffer.put(inputBuffer.get(i + 1));
          buffer.put(inputBuffer.get(i));
        }
        break;
      case C.ENCODING_PCM_24BIT:
        // 24 -> 16 bit resampling. Drop the least significant byte.
        for (int i = position; i < limit; i += 3) {
          buffer.put(inputBuffer.get(i + 1));
          buffer.put(inputBuffer.get(i + 2));
        }
        break;
      case C.ENCODING_PCM_32BIT:
        // 32 -> 16 bit resampling. Drop the two least significant bytes.
        for (int i = position; i < limit; i += 4) {
          buffer.put(inputBuffer.get(i + 2));
          buffer.put(inputBuffer.get(i + 3));
        }
        break;
      case C.ENCODING_PCM_FLOAT:
        // 32 bit floating point -> 16 bit resampling. Floating point values are in the range
        // [-1.0, 1.0], so need to be scaled by Short.MAX_VALUE.
        for (int i = position; i < limit; i += 4) {
<<<<<<< HEAD
          short value = (short) (inputBuffer.getFloat(i) * Short.MAX_VALUE);
          buffer.put((byte) (value & 0xFF));
          buffer.put((byte) ((value >> 8) & 0xFF));
=======
          // Clamp to avoid integer overflow if the floating point values exceed their nominal range
          // [Internal ref: b/161204847].
          float floatValue =
              Util.constrainValue(inputBuffer.getFloat(i), /* min= */ -1, /* max= */ 1);
          short shortValue = (short) (floatValue * Short.MAX_VALUE);
          buffer.put((byte) (shortValue & 0xFF));
          buffer.put((byte) ((shortValue >> 8) & 0xFF));
>>>>>>> 8a0d52be
        }
        break;
      case C.ENCODING_PCM_16BIT:
      case C.ENCODING_INVALID:
      case Format.NO_VALUE:
      default:
        // Never happens.
        throw new IllegalStateException();
    }
    inputBuffer.position(inputBuffer.limit());
    buffer.flip();
  }

}<|MERGE_RESOLUTION|>--- conflicted
+++ resolved
@@ -116,11 +116,6 @@
         // 32 bit floating point -> 16 bit resampling. Floating point values are in the range
         // [-1.0, 1.0], so need to be scaled by Short.MAX_VALUE.
         for (int i = position; i < limit; i += 4) {
-<<<<<<< HEAD
-          short value = (short) (inputBuffer.getFloat(i) * Short.MAX_VALUE);
-          buffer.put((byte) (value & 0xFF));
-          buffer.put((byte) ((value >> 8) & 0xFF));
-=======
           // Clamp to avoid integer overflow if the floating point values exceed their nominal range
           // [Internal ref: b/161204847].
           float floatValue =
@@ -128,7 +123,6 @@
           short shortValue = (short) (floatValue * Short.MAX_VALUE);
           buffer.put((byte) (shortValue & 0xFF));
           buffer.put((byte) ((shortValue >> 8) & 0xFF));
->>>>>>> 8a0d52be
         }
         break;
       case C.ENCODING_PCM_16BIT:

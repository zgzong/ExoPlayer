--- conflicted
+++ resolved
@@ -365,16 +365,12 @@
       @Nullable AudioCapabilities audioCapabilities,
       AudioProcessor[] audioProcessors,
       boolean enableFloatOutput) {
-<<<<<<< HEAD
-    this(audioCapabilities, new DefaultAudioProcessorChain(audioProcessors), enableFloatOutput);
-=======
     this(
         audioCapabilities,
         new DefaultAudioProcessorChain(audioProcessors),
         enableFloatOutput,
         /* enableAudioTrackPlaybackParams= */ false,
         /* enableOffload= */ false);
->>>>>>> 8a0d52be
   }
 
   /**
@@ -387,10 +383,6 @@
    *     parameters adjustments. The instance passed in must not be reused in other sinks.
    * @param enableFloatOutput Whether to enable 32-bit float output. Where possible, 32-bit float
    *     output will be used if the input is 32-bit float, and also if the input is high resolution
-<<<<<<< HEAD
-   *     (24-bit or 32-bit) integer PCM. Audio processing (for example, speed adjustment) will not
-   *     be available when float output is in use.
-=======
    *     (24-bit or 32-bit) integer PCM. Float output is supported from API level 21. Audio
    *     processing (for example, speed adjustment) will not be available when float output is in
    *     use.
@@ -402,17 +394,10 @@
    *     android.media.AudioTrack} at a time and can invalidate it at any time. Thus an app can
    *     never be guaranteed that it will be able to play in offload. Audio processing (for example,
    *     speed adjustment) will not be available when offload is in use.
->>>>>>> 8a0d52be
    */
   public DefaultAudioSink(
       @Nullable AudioCapabilities audioCapabilities,
       AudioProcessorChain audioProcessorChain,
-<<<<<<< HEAD
-      boolean enableFloatOutput) {
-    this.audioCapabilities = audioCapabilities;
-    this.audioProcessorChain = Assertions.checkNotNull(audioProcessorChain);
-    this.enableFloatOutput = enableFloatOutput;
-=======
       boolean enableFloatOutput,
       boolean enableAudioTrackPlaybackParams,
       boolean enableOffload) {
@@ -421,7 +406,6 @@
     this.enableFloatOutput = Util.SDK_INT >= 21 && enableFloatOutput;
     this.enableAudioTrackPlaybackParams = Util.SDK_INT >= 23 && enableAudioTrackPlaybackParams;
     this.enableOffload = Util.SDK_INT >= 29 && enableOffload;
->>>>>>> 8a0d52be
     releasingConditionVariable = new ConditionVariable(true);
     audioTrackPositionTracker = new AudioTrackPositionTracker(new PositionTrackerListener());
     channelMappingAudioProcessor = new ChannelMappingAudioProcessor();
@@ -535,32 +519,11 @@
           outputChannels[i] = i;
         }
       }
-<<<<<<< HEAD
-    }
-
-    boolean isInputPcm = Util.isEncodingLinearPcm(inputEncoding);
-    boolean processingEnabled = isInputPcm;
-    int sampleRate = inputSampleRate;
-    int channelCount = inputChannelCount;
-    @C.Encoding int encoding = inputEncoding;
-    boolean useFloatOutput =
-        enableFloatOutput
-            && supportsOutput(inputChannelCount, C.ENCODING_PCM_FLOAT)
-            && Util.isEncodingHighResolutionPcm(inputEncoding);
-    AudioProcessor[] availableAudioProcessors =
-        useFloatOutput ? toFloatPcmAvailableAudioProcessors : toIntPcmAvailableAudioProcessors;
-    if (processingEnabled) {
-      trimmingAudioProcessor.setTrimFrameCount(trimStartFrames, trimEndFrames);
-      channelMappingAudioProcessor.setChannelMap(outputChannels);
-      AudioProcessor.AudioFormat outputFormat =
-          new AudioProcessor.AudioFormat(sampleRate, channelCount, encoding);
-=======
       channelMappingAudioProcessor.setChannelMap(outputChannels);
 
       AudioProcessor.AudioFormat outputFormat =
           new AudioProcessor.AudioFormat(
               inputFormat.sampleRate, inputFormat.channelCount, inputFormat.pcmEncoding);
->>>>>>> 8a0d52be
       for (AudioProcessor audioProcessor : availableAudioProcessors) {
         try {
           AudioProcessor.AudioFormat nextFormat = audioProcessor.configure(outputFormat);
@@ -570,12 +533,6 @@
         } catch (UnhandledAudioFormatException e) {
           throw new ConfigurationException(e);
         }
-<<<<<<< HEAD
-      }
-      sampleRate = outputFormat.sampleRate;
-      channelCount = outputFormat.channelCount;
-      encoding = outputFormat.encoding;
-=======
       }
 
       outputMode = OUTPUT_MODE_PCM;
@@ -606,7 +563,6 @@
         outputEncoding = encodingAndChannelConfig.first;
         outputChannelConfig = encodingAndChannelConfig.second;
       }
->>>>>>> 8a0d52be
     }
 
     if (outputEncoding == C.ENCODING_INVALID) {
@@ -618,15 +574,7 @@
           "Invalid output channel config (mode=" + outputMode + ") for: " + inputFormat);
     }
 
-<<<<<<< HEAD
-    int inputPcmFrameSize =
-        isInputPcm ? Util.getPcmFrameSize(inputEncoding, inputChannelCount) : C.LENGTH_UNSET;
-    int outputPcmFrameSize =
-        isInputPcm ? Util.getPcmFrameSize(encoding, channelCount) : C.LENGTH_UNSET;
-    boolean canApplyPlaybackParameters = processingEnabled && !useFloatOutput;
-=======
     offloadDisabledUntilNextConfiguration = false;
->>>>>>> 8a0d52be
     Configuration pendingConfiguration =
         new Configuration(
             inputFormat,

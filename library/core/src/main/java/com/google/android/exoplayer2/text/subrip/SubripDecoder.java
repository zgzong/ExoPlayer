--- conflicted
+++ resolved
@@ -226,14 +226,9 @@
   private static long parseTimecode(Matcher matcher, int groupOffset) {
     @Nullable String hours = matcher.group(groupOffset + 1);
     long timestampMs = hours != null ? Long.parseLong(hours) * 60 * 60 * 1000 : 0;
-<<<<<<< HEAD
-    timestampMs += Long.parseLong(matcher.group(groupOffset + 2)) * 60 * 1000;
-    timestampMs += Long.parseLong(matcher.group(groupOffset + 3)) * 1000;
-=======
     timestampMs +=
         Long.parseLong(Assertions.checkNotNull(matcher.group(groupOffset + 2))) * 60 * 1000;
     timestampMs += Long.parseLong(Assertions.checkNotNull(matcher.group(groupOffset + 3))) * 1000;
->>>>>>> 8a0d52be
     @Nullable String millis = matcher.group(groupOffset + 4);
     if (millis != null) {
       timestampMs += Long.parseLong(millis);

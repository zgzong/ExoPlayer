--- conflicted
+++ resolved
@@ -578,9 +578,7 @@
           }
         }
       }
-<<<<<<< HEAD
-      openNextSource(false);
-
+      openNextSource(requestDataSpec, false);
       //the cached span length will be used as remaining length
       //when content length can not be found in metadata
       //fix D2G issue when upgrading from SDK 5.5 to SDK 5.6
@@ -589,9 +587,6 @@
           && isReadingFromCache()) {
         bytesRemaining = cachedDataLengthInSpan;
       }
-=======
-      openNextSource(requestDataSpec, false);
->>>>>>> 8a0d52be
       return bytesRemaining;
     } catch (Throwable e) {
       handleBeforeThrow(e);

/*
 * Copyright (C) 2016 The Android Open Source Project
 *
 * Licensed under the Apache License, Version 2.0 (the "License");
 * you may not use this file except in compliance with the License.
 * You may obtain a copy of the License at
 *
 *      http://www.apache.org/licenses/LICENSE-2.0
 *
 * Unless required by applicable law or agreed to in writing, software
 * distributed under the License is distributed on an "AS IS" BASIS,
 * WITHOUT WARRANTIES OR CONDITIONS OF ANY KIND, either express or implied.
 * See the License for the specific language governing permissions and
 * limitations under the License.
 */
package com.google.android.exoplayer2.drm;

<<<<<<< HEAD
=======
import android.annotation.SuppressLint;
import android.media.ResourceBusyException;
import android.os.Handler;
import android.os.Looper;
import android.os.Message;
import android.os.SystemClock;
import androidx.annotation.IntDef;
import androidx.annotation.Nullable;
import androidx.annotation.RequiresApi;
>>>>>>> 8a0d52be
import com.google.android.exoplayer2.C;
import com.google.android.exoplayer2.Format;
import com.google.android.exoplayer2.drm.DrmInitData.SchemeData;
import com.google.android.exoplayer2.drm.DrmSession.DrmSessionException;
import com.google.android.exoplayer2.drm.ExoMediaDrm.OnEventListener;
import com.google.android.exoplayer2.drm.ExoMediaDrm.OnKeyStatusChangeListener;
import com.google.android.exoplayer2.extractor.mp4.PsshAtomUtil;
import com.google.android.exoplayer2.upstream.DefaultLoadErrorHandlingPolicy;
import com.google.android.exoplayer2.upstream.LoadErrorHandlingPolicy;
import com.google.android.exoplayer2.util.Assertions;
import com.google.android.exoplayer2.util.Log;
import com.google.android.exoplayer2.util.MimeTypes;
import com.google.android.exoplayer2.util.Util;
<<<<<<< HEAD
import com.google.protobuf.InvalidProtocolBufferException;

=======
import com.google.common.collect.ImmutableList;
import com.google.common.collect.Sets;
>>>>>>> 8a0d52be
import java.lang.annotation.Documented;
import java.lang.annotation.Retention;
import java.lang.annotation.RetentionPolicy;
import java.util.ArrayList;
<<<<<<< HEAD
import java.util.Arrays;
import java.util.Collections;
=======
>>>>>>> 8a0d52be
import java.util.HashMap;
import java.util.List;
import java.util.Map;
import java.util.Set;
import java.util.UUID;
import org.checkerframework.checker.nullness.qual.MonotonicNonNull;

import android.annotation.SuppressLint;
import android.annotation.TargetApi;
import android.media.MediaDrm;
import android.os.Handler;
import android.os.Looper;
import android.os.Message;

import androidx.annotation.IntDef;
import androidx.annotation.NonNull;
import androidx.annotation.Nullable;
import nagra.otv.sdk.ext.WidevinePsshDataBuilderParser;

/** A {@link DrmSessionManager} that supports playbacks using {@link ExoMediaDrm}. */
@RequiresApi(18)
public class DefaultDrmSessionManager implements DrmSessionManager {

  /**
   * Builder for {@link DefaultDrmSessionManager} instances.
   *
   * <p>See {@link #Builder} for the list of default values.
   */
  public static final class Builder {

    private final HashMap<String, String> keyRequestParameters;
    private UUID uuid;
    private ExoMediaDrm.Provider exoMediaDrmProvider;
    private boolean multiSession;
    private int[] useDrmSessionsForClearContentTrackTypes;
    private boolean playClearSamplesWithoutKeys;
    private LoadErrorHandlingPolicy loadErrorHandlingPolicy;
    private long sessionKeepaliveMs;

    /**
     * Creates a builder with default values. The default values are:
     *
     * <ul>
     *   <li>{@link #setKeyRequestParameters keyRequestParameters}: An empty map.
     *   <li>{@link #setUuidAndExoMediaDrmProvider UUID}: {@link C#WIDEVINE_UUID}.
     *   <li>{@link #setUuidAndExoMediaDrmProvider ExoMediaDrm.Provider}: {@link
     *       FrameworkMediaDrm#DEFAULT_PROVIDER}.
     *   <li>{@link #setMultiSession multiSession}: {@code false}.
     *   <li>{@link #setUseDrmSessionsForClearContent useDrmSessionsForClearContent}: No tracks.
     *   <li>{@link #setPlayClearSamplesWithoutKeys playClearSamplesWithoutKeys}: {@code false}.
     *   <li>{@link #setLoadErrorHandlingPolicy LoadErrorHandlingPolicy}: {@link
     *       DefaultLoadErrorHandlingPolicy}.
     * </ul>
     */
    public Builder() {
      keyRequestParameters = new HashMap<>();
      uuid = C.WIDEVINE_UUID;
      exoMediaDrmProvider = FrameworkMediaDrm.DEFAULT_PROVIDER;
      loadErrorHandlingPolicy = new DefaultLoadErrorHandlingPolicy();
      useDrmSessionsForClearContentTrackTypes = new int[0];
      sessionKeepaliveMs = DEFAULT_SESSION_KEEPALIVE_MS;
    }

    /**
     * Sets the key request parameters to pass as the last argument to {@link
     * ExoMediaDrm#getKeyRequest(byte[], List, int, HashMap)}. May be null if not parameters need to
     * be passed.
     *
     * <p>Custom data for PlayReady should be set under {@link #PLAYREADY_CUSTOM_DATA_KEY}.
     *
     * @param keyRequestParameters A map with parameters.
     * @return This builder.
     */
    public Builder setKeyRequestParameters(@Nullable Map<String, String> keyRequestParameters) {
      this.keyRequestParameters.clear();
      if (keyRequestParameters != null) {
        this.keyRequestParameters.putAll(keyRequestParameters);
      }
      return this;
    }

    /**
     * Sets the UUID of the DRM scheme and the {@link ExoMediaDrm.Provider} to use.
     *
     * @param uuid The UUID of the DRM scheme.
     * @param exoMediaDrmProvider The {@link ExoMediaDrm.Provider}.
     * @return This builder.
     */
    public Builder setUuidAndExoMediaDrmProvider(
        UUID uuid, ExoMediaDrm.Provider exoMediaDrmProvider) {
      this.uuid = Assertions.checkNotNull(uuid);
      this.exoMediaDrmProvider = Assertions.checkNotNull(exoMediaDrmProvider);
      return this;
    }

    /**
     * Sets whether this session manager is allowed to acquire multiple simultaneous sessions.
     *
     * <p>Users should pass false when a single key request will obtain all keys required to decrypt
     * the associated content. {@code multiSession} is required when content uses key rotation.
     *
     * @param multiSession Whether this session manager is allowed to acquire multiple simultaneous
     *     sessions.
     * @return This builder.
     */
    public Builder setMultiSession(boolean multiSession) {
      this.multiSession = multiSession;
      return this;
    }

    /**
     * Sets whether this session manager should attach {@link DrmSession DrmSessions} to the clear
     * sections of the media content.
     *
     * <p>Using {@link DrmSession DrmSessions} for clear content avoids the recreation of decoders
     * when transitioning between clear and encrypted sections of content.
     *
     * @param useDrmSessionsForClearContentTrackTypes The track types ({@link C#TRACK_TYPE_AUDIO}
     *     and/or {@link C#TRACK_TYPE_VIDEO}) for which to use a {@link DrmSession} regardless of
     *     whether the content is clear or encrypted.
     * @return This builder.
     * @throws IllegalArgumentException If {@code useDrmSessionsForClearContentTrackTypes} contains
     *     track types other than {@link C#TRACK_TYPE_AUDIO} and {@link C#TRACK_TYPE_VIDEO}.
     */
    public Builder setUseDrmSessionsForClearContent(
        int... useDrmSessionsForClearContentTrackTypes) {
      for (int trackType : useDrmSessionsForClearContentTrackTypes) {
        Assertions.checkArgument(
            trackType == C.TRACK_TYPE_VIDEO || trackType == C.TRACK_TYPE_AUDIO);
      }
      this.useDrmSessionsForClearContentTrackTypes =
          useDrmSessionsForClearContentTrackTypes.clone();
      return this;
    }

    /**
     * Sets whether clear samples within protected content should be played when keys for the
     * encrypted part of the content have yet to be loaded.
     *
     * @param playClearSamplesWithoutKeys Whether clear samples within protected content should be
     *     played when keys for the encrypted part of the content have yet to be loaded.
     * @return This builder.
     */
    public Builder setPlayClearSamplesWithoutKeys(boolean playClearSamplesWithoutKeys) {
      this.playClearSamplesWithoutKeys = playClearSamplesWithoutKeys;
      return this;
    }

    /**
     * Sets the {@link LoadErrorHandlingPolicy} for key and provisioning requests.
     *
     * @param loadErrorHandlingPolicy A {@link LoadErrorHandlingPolicy}.
     * @return This builder.
     */
    public Builder setLoadErrorHandlingPolicy(LoadErrorHandlingPolicy loadErrorHandlingPolicy) {
      this.loadErrorHandlingPolicy = Assertions.checkNotNull(loadErrorHandlingPolicy);
      return this;
    }

    /**
     * Sets the time to keep {@link DrmSession DrmSessions} alive when they're not in use.
     *
     * <p>It can be useful to keep sessions alive during playback of short clear sections of media
     * (e.g. ad breaks) to avoid opening new DRM sessions (and re-requesting keys) at the transition
     * back into secure content. This assumes the secure sections before and after the clear section
     * are encrypted with the same keys.
     *
     * <p>Defaults to {@link #DEFAULT_SESSION_KEEPALIVE_MS}. Pass {@link C#TIME_UNSET} to disable
     * keep-alive.
     *
     * @param sessionKeepaliveMs The time to keep {@link DrmSession}s alive before fully releasing,
     *     in milliseconds. Must be &gt; 0 or {@link C#TIME_UNSET} to disable keep-alive.
     * @return This builder.
     */
    public Builder setSessionKeepaliveMs(long sessionKeepaliveMs) {
      Assertions.checkArgument(sessionKeepaliveMs > 0 || sessionKeepaliveMs == C.TIME_UNSET);
      this.sessionKeepaliveMs = sessionKeepaliveMs;
      return this;
    }

    /** Builds a {@link DefaultDrmSessionManager} instance. */
    public DefaultDrmSessionManager build(MediaDrmCallback mediaDrmCallback) {
      return new DefaultDrmSessionManager(
          uuid,
          exoMediaDrmProvider,
          mediaDrmCallback,
          keyRequestParameters,
          multiSession,
          useDrmSessionsForClearContentTrackTypes,
          playClearSamplesWithoutKeys,
          loadErrorHandlingPolicy,
          sessionKeepaliveMs);
    }
  }

  /**
   * Signals that the {@link Format#drmInitData} passed to {@link #acquireSession} does not contain
   * scheme data for the required UUID.
   */
  public static final class MissingSchemeDataException extends Exception {

    private MissingSchemeDataException(UUID uuid) {
      super("Media does not support uuid: " + uuid);
    }
  }

  /**
   * A key for specifying PlayReady custom data in the key request parameters passed to {@link
   * Builder#setKeyRequestParameters(Map)}.
   */
  public static final String PLAYREADY_CUSTOM_DATA_KEY = "PRCustomData";

  /**
   * Determines the action to be done after a session acquired. One of {@link #MODE_PLAYBACK},
   * {@link #MODE_QUERY}, {@link #MODE_DOWNLOAD} or {@link #MODE_RELEASE}.
   */
  @Documented
  @Retention(RetentionPolicy.SOURCE)
  @IntDef({MODE_PLAYBACK, MODE_QUERY, MODE_DOWNLOAD, MODE_RELEASE})
  public @interface Mode {}
  /**
   * Loads and refreshes (if necessary) a license for playback. Supports streaming and offline
   * licenses.
   */
  public static final int MODE_PLAYBACK = 0;
  /** Restores an offline license to allow its status to be queried. */
  public static final int MODE_QUERY = 1;
  /** Downloads an offline license or renews an existing one. */
  public static final int MODE_DOWNLOAD = 2;
  /** Releases an existing offline license. */
  public static final int MODE_RELEASE = 3;
  /** Number of times to retry for initial provisioning and key request for reporting error. */
  public static final int INITIAL_DRM_REQUEST_RETRY_COUNT = 3;
  /** Default value for {@link Builder#setSessionKeepaliveMs(long)}. */
  public static final long DEFAULT_SESSION_KEEPALIVE_MS = 5 * 60 * C.MILLIS_PER_SECOND;

  private static final String TAG = "DefaultDrmSessionMgr";

  private final UUID uuid;
  private final ExoMediaDrm.Provider exoMediaDrmProvider;
  private final MediaDrmCallback callback;
  private final HashMap<String, String> keyRequestParameters;
  private final boolean multiSession;
  private final int[] useDrmSessionsForClearContentTrackTypes;
  private final boolean playClearSamplesWithoutKeys;
  private final ProvisioningManagerImpl provisioningManagerImpl;
  private final LoadErrorHandlingPolicy loadErrorHandlingPolicy;
  private final ReferenceCountListenerImpl referenceCountListener;
  private final long sessionKeepaliveMs;

<<<<<<< HEAD
  private final List<DefaultDrmSession<T>> sessions;
  private final List<DefaultDrmSession<T>> provisioningSessions;
  private @Nullable HashMap<byte[], List<ExoMediaDrm.KeyStatus>> keyListsPerSessionIdMap;
=======
  private final List<DefaultDrmSession> sessions;
  private final List<DefaultDrmSession> provisioningSessions;
  private final Set<DefaultDrmSession> keepaliveSessions;
>>>>>>> 8a0d52be

  private int prepareCallsCount;
  @Nullable private ExoMediaDrm exoMediaDrm;
  @Nullable private DefaultDrmSession placeholderDrmSession;
  @Nullable private DefaultDrmSession noMultiSessionDrmSession;
  @Nullable private Looper playbackLooper;
  private @MonotonicNonNull Handler sessionReleasingHandler;
  private int mode;
  @Nullable private byte[] offlineLicenseKeySetId;

  /* package */ volatile @Nullable MediaDrmHandler mediaDrmHandler;

  /**
   * @param uuid The UUID of the drm scheme.
   * @param exoMediaDrm An underlying {@link ExoMediaDrm} for use by the manager.
   * @param callback Performs key and provisioning requests.
   * @param keyRequestParameters An optional map of parameters to pass as the last argument to
   *     {@link ExoMediaDrm#getKeyRequest(byte[], List, int, HashMap)}. May be null.
   * @deprecated Use {@link Builder} instead.
   */
  @SuppressWarnings("deprecation")
  @Deprecated
  public DefaultDrmSessionManager(
      UUID uuid,
      ExoMediaDrm exoMediaDrm,
      MediaDrmCallback callback,
      @Nullable HashMap<String, String> keyRequestParameters) {
    this(
        uuid,
        exoMediaDrm,
        callback,
        keyRequestParameters == null ? new HashMap<>() : keyRequestParameters,
        /* multiSession= */ false,
        INITIAL_DRM_REQUEST_RETRY_COUNT);
  }

  /**
   * @param uuid The UUID of the drm scheme.
   * @param exoMediaDrm An underlying {@link ExoMediaDrm} for use by the manager.
   * @param callback Performs key and provisioning requests.
   * @param keyRequestParameters An optional map of parameters to pass as the last argument to
   *     {@link ExoMediaDrm#getKeyRequest(byte[], List, int, HashMap)}. May be null.
   * @param multiSession A boolean that specify whether multiple key session support is enabled.
   *     Default is false.
   * @deprecated Use {@link Builder} instead.
   */
  @SuppressWarnings("deprecation")
  @Deprecated
  public DefaultDrmSessionManager(
      UUID uuid,
      ExoMediaDrm exoMediaDrm,
      MediaDrmCallback callback,
      @Nullable HashMap<String, String> keyRequestParameters,
      boolean multiSession) {
    this(
        uuid,
        exoMediaDrm,
        callback,
        keyRequestParameters == null ? new HashMap<>() : keyRequestParameters,
        multiSession,
        INITIAL_DRM_REQUEST_RETRY_COUNT);
  }

  /**
   * @param uuid The UUID of the drm scheme.
   * @param exoMediaDrm An underlying {@link ExoMediaDrm} for use by the manager.
   * @param callback Performs key and provisioning requests.
   * @param keyRequestParameters An optional map of parameters to pass as the last argument to
   *     {@link ExoMediaDrm#getKeyRequest(byte[], List, int, HashMap)}. May be null.
   * @param multiSession A boolean that specify whether multiple key session support is enabled.
   *     Default is false.
   * @param initialDrmRequestRetryCount The number of times to retry for initial provisioning and
   *     key request before reporting error.
   * @deprecated Use {@link Builder} instead.
   */
  @Deprecated
  public DefaultDrmSessionManager(
      UUID uuid,
      ExoMediaDrm exoMediaDrm,
      MediaDrmCallback callback,
      @Nullable HashMap<String, String> keyRequestParameters,
      boolean multiSession,
      int initialDrmRequestRetryCount) {
    this(
        uuid,
        new ExoMediaDrm.AppManagedProvider(exoMediaDrm),
        callback,
        keyRequestParameters == null ? new HashMap<>() : keyRequestParameters,
        multiSession,
        /* useDrmSessionsForClearContentTrackTypes= */ new int[0],
        /* playClearSamplesWithoutKeys= */ false,
        new DefaultLoadErrorHandlingPolicy(initialDrmRequestRetryCount),
        DEFAULT_SESSION_KEEPALIVE_MS);
  }

  private DefaultDrmSessionManager(
      UUID uuid,
      ExoMediaDrm.Provider exoMediaDrmProvider,
      MediaDrmCallback callback,
      HashMap<String, String> keyRequestParameters,
      boolean multiSession,
      int[] useDrmSessionsForClearContentTrackTypes,
      boolean playClearSamplesWithoutKeys,
      LoadErrorHandlingPolicy loadErrorHandlingPolicy,
      long sessionKeepaliveMs) {
    Assertions.checkNotNull(uuid);
    Assertions.checkArgument(!C.COMMON_PSSH_UUID.equals(uuid), "Use C.CLEARKEY_UUID instead");
    this.uuid = uuid;
    this.exoMediaDrmProvider = exoMediaDrmProvider;
    this.callback = callback;
    this.keyRequestParameters = keyRequestParameters;
    this.multiSession = multiSession;
    this.useDrmSessionsForClearContentTrackTypes = useDrmSessionsForClearContentTrackTypes;
    this.playClearSamplesWithoutKeys = playClearSamplesWithoutKeys;
    this.loadErrorHandlingPolicy = loadErrorHandlingPolicy;
    provisioningManagerImpl = new ProvisioningManagerImpl();
    referenceCountListener = new ReferenceCountListenerImpl();
    mode = MODE_PLAYBACK;
    sessions = new ArrayList<>();
    provisioningSessions = new ArrayList<>();
<<<<<<< HEAD
    keyListsPerSessionIdMap = new HashMap<>();
  }

  /**
   * Adds a {@link DefaultDrmSessionEventListener} to listen to drm session events.
   *
   * @param handler A handler to use when delivering events to {@code eventListener}.
   * @param eventListener A listener of events.
   */
  public final void addListener(Handler handler, DefaultDrmSessionEventListener eventListener) {
    eventDispatcher.addListener(handler, eventListener);
  }

  /**
   * Removes a {@link DefaultDrmSessionEventListener} from the list of drm session event listeners.
   *
   * @param eventListener The listener to remove.
   */
  public final void removeListener(DefaultDrmSessionEventListener eventListener) {
    eventDispatcher.removeListener(eventListener);
=======
    keepaliveSessions = Sets.newIdentityHashSet();
    this.sessionKeepaliveMs = sessionKeepaliveMs;
>>>>>>> 8a0d52be
  }

  /**
   * Sets the mode, which determines the role of sessions acquired from the instance. This must be
   * called before {@link #acquireSession(Looper, DrmSessionEventListener.EventDispatcher, Format)}
   * is called.
   *
   * <p>By default, the mode is {@link #MODE_PLAYBACK} and a streaming license is requested when
   * required.
   *
   * <p>{@code mode} must be one of these:
   *
   * <ul>
   *   <li>{@link #MODE_PLAYBACK}: If {@code offlineLicenseKeySetId} is null then a streaming
   *       license is requested. Otherwise, the offline license is restored.
   *   <li>{@link #MODE_QUERY}: {@code offlineLicenseKeySetId} cannot be null. The offline license
   *       is restored to allow its status to be queried.
   *   <li>{@link #MODE_DOWNLOAD}: If {@code offlineLicenseKeySetId} is null then an offline license
   *       is requested. Otherwise, the offline license is renewed.
   *   <li>{@link #MODE_RELEASE}: {@code offlineLicenseKeySetId} cannot be null. The offline license
   *       is released.
   * </ul>
   *
   * @param mode The mode to be set.
   * @param offlineLicenseKeySetId The key set id of the license to be used with the given mode.
   */
  public void setMode(@Mode int mode, @Nullable byte[] offlineLicenseKeySetId) {
    Assertions.checkState(sessions.isEmpty());
    if (mode == MODE_QUERY || mode == MODE_RELEASE) {
      Assertions.checkNotNull(offlineLicenseKeySetId);
    }
    this.mode = mode;
    this.offlineLicenseKeySetId = offlineLicenseKeySetId;
  }

  // DrmSessionManager implementation.

  @Override
  public final void prepare() {
<<<<<<< HEAD
    if (prepareCallsCount++ == 0) {
      Assertions.checkState(exoMediaDrm == null);
      exoMediaDrm = exoMediaDrmProvider.acquireExoMediaDrm(uuid);
      exoMediaDrm.setOnEventListener(new MediaDrmEventListener());
      if (Util.SDK_INT >= 23) {
        exoMediaDrm.setOnKeyStatusChangeListener(new MediaDrmOnKeyStatusChangeListener());
      }
=======
    if (prepareCallsCount++ != 0) {
      return;
>>>>>>> 8a0d52be
    }
    Assertions.checkState(exoMediaDrm == null);
    exoMediaDrm = exoMediaDrmProvider.acquireExoMediaDrm(uuid);
    exoMediaDrm.setOnEventListener(new MediaDrmEventListener());
  }

  @Override
  public final void release() {
    if (--prepareCallsCount != 0) {
      return;
    }
    // Make a local copy, because sessions are removed from this.sessions during release (via
    // callback).
    List<DefaultDrmSession> sessions = new ArrayList<>(this.sessions);
    for (int i = 0; i < sessions.size(); i++) {
      // Release all the keepalive acquisitions.
      sessions.get(i).release(/* eventDispatcher= */ null);
    }
    Assertions.checkNotNull(exoMediaDrm).release();
    exoMediaDrm = null;
  }

  @Override
  @Nullable
  public DrmSession acquireSession(
      Looper playbackLooper,
      @Nullable DrmSessionEventListener.EventDispatcher eventDispatcher,
      Format format) {
    initPlaybackLooper(playbackLooper);
    maybeCreateMediaDrmHandler(playbackLooper);

    if (format.drmInitData == null) {
      // Content is not encrypted.
      return maybeAcquirePlaceholderSession(MimeTypes.getTrackType(format.sampleMimeType));
    }

    @Nullable List<SchemeData> schemeDatas = null;
    if (offlineLicenseKeySetId == null) {
      schemeDatas = getSchemeDatas(Assertions.checkNotNull(format.drmInitData), uuid, false);
      if (schemeDatas.isEmpty()) {
        final MissingSchemeDataException error = new MissingSchemeDataException(uuid);
        if (eventDispatcher != null) {
          eventDispatcher.drmSessionManagerError(error);
        }
        return new ErrorStateDrmSession(new DrmSessionException(error));
      }
    }

    @Nullable DefaultDrmSession session;
    if (!multiSession) {
      session = noMultiSessionDrmSession;
    } else {
      // Only use an existing session if it has matching init data.
<<<<<<< HEAD
      session = findSessionFromSchemeDatas(schemeDatas);
      if (session == null) {
        for (DefaultDrmSession<T> existingSession : sessions) {
          if (Util.areEqual(existingSession.schemeDatas, schemeDatas)) {
            session = existingSession;
            break;
          }
=======
      session = null;
      for (DefaultDrmSession existingSession : sessions) {
        if (Util.areEqual(existingSession.schemeDatas, schemeDatas)) {
          session = existingSession;
          break;
>>>>>>> 8a0d52be
        }
      }
    }

    if (session == null) {
      // Create a new session.
      session =
          createAndAcquireSessionWithRetry(
              schemeDatas, /* isPlaceholderSession= */ false, eventDispatcher);
      if (!multiSession) {
        noMultiSessionDrmSession = session;
      }
      sessions.add(session);
    } else {
      session.acquire(eventDispatcher);
    }

    return session;
  }

  @Override
  @Nullable
  public Class<? extends ExoMediaCrypto> getExoMediaCryptoType(Format format) {
    Class<? extends ExoMediaCrypto> exoMediaCryptoType =
        Assertions.checkNotNull(exoMediaDrm).getExoMediaCryptoType();
    if (format.drmInitData == null) {
      int trackType = MimeTypes.getTrackType(format.sampleMimeType);
      return Util.linearSearch(useDrmSessionsForClearContentTrackTypes, trackType) != C.INDEX_UNSET
          ? exoMediaCryptoType
          : null;
    } else {
      return canAcquireSession(format.drmInitData)
          ? exoMediaCryptoType
          : UnsupportedMediaCrypto.class;
    }
  }

  // Internal methods.

  @Nullable
  private DrmSession maybeAcquirePlaceholderSession(int trackType) {
    ExoMediaDrm exoMediaDrm = Assertions.checkNotNull(this.exoMediaDrm);
    boolean avoidPlaceholderDrmSessions =
        FrameworkMediaCrypto.class.equals(exoMediaDrm.getExoMediaCryptoType())
            && FrameworkMediaCrypto.WORKAROUND_DEVICE_NEEDS_KEYS_TO_CONFIGURE_CODEC;
    // Avoid attaching a session to sparse formats.
    if (avoidPlaceholderDrmSessions
        || Util.linearSearch(useDrmSessionsForClearContentTrackTypes, trackType) == C.INDEX_UNSET
        || UnsupportedMediaCrypto.class.equals(exoMediaDrm.getExoMediaCryptoType())) {
      return null;
    }
    if (placeholderDrmSession == null) {
      DefaultDrmSession placeholderDrmSession =
          createAndAcquireSessionWithRetry(
              /* schemeDatas= */ ImmutableList.of(),
              /* isPlaceholderSession= */ true,
              /* eventDispatcher= */ null);
      sessions.add(placeholderDrmSession);
      this.placeholderDrmSession = placeholderDrmSession;
    } else {
      placeholderDrmSession.acquire(/* eventDispatcher= */ null);
    }
    return placeholderDrmSession;
  }

  private boolean canAcquireSession(DrmInitData drmInitData) {
    if (offlineLicenseKeySetId != null) {
      // An offline license can be restored so a session can always be acquired.
      return true;
    }
    List<SchemeData> schemeDatas = getSchemeDatas(drmInitData, uuid, true);
    if (schemeDatas.isEmpty()) {
      if (drmInitData.schemeDataCount == 1 && drmInitData.get(0).matches(C.COMMON_PSSH_UUID)) {
        // Assume scheme specific data will be added before the session is opened.
        Log.w(
            TAG, "DrmInitData only contains common PSSH SchemeData. Assuming support for: " + uuid);
      } else {
        // No data for this manager's scheme.
        return false;
      }
    }
    String schemeType = drmInitData.schemeType;
    if (schemeType == null || C.CENC_TYPE_cenc.equals(schemeType)) {
      // If there is no scheme information, assume patternless AES-CTR.
      return true;
    } else if (C.CENC_TYPE_cbcs.equals(schemeType)) {
      // Support for cbcs (AES-CBC with pattern encryption) was added in API 24. However, the
      // implementation was not stable until API 25.
      return Util.SDK_INT >= 25;
    } else if (C.CENC_TYPE_cbc1.equals(schemeType) || C.CENC_TYPE_cens.equals(schemeType)) {
      // Support for cbc1 (AES-CTR with pattern encryption) and cens (AES-CBC without pattern
      // encryption) was also added in API 24 and made stable from API 25, however support was
      // removed from API 30. Since the range of API levels for which these modes are usable is too
      // small to be useful, we don't indicate support on any API level.
      return false;
    }
    // Unknown schemes, assume one of them is supported.
    return true;
  }

  private void initPlaybackLooper(Looper playbackLooper) {
    if (this.playbackLooper == null) {
      this.playbackLooper = playbackLooper;
      this.sessionReleasingHandler = new Handler(playbackLooper);
    } else {
      Assertions.checkState(this.playbackLooper == playbackLooper);
    }
  }

  private void maybeCreateMediaDrmHandler(Looper playbackLooper) {
    if (mediaDrmHandler == null) {
      mediaDrmHandler = new MediaDrmHandler(playbackLooper);
    }
  }

  private DefaultDrmSession createAndAcquireSessionWithRetry(
      @Nullable List<SchemeData> schemeDatas,
      boolean isPlaceholderSession,
      @Nullable DrmSessionEventListener.EventDispatcher eventDispatcher) {
    DefaultDrmSession session =
        createAndAcquireSession(schemeDatas, isPlaceholderSession, eventDispatcher);
    if (session.getState() == DrmSession.STATE_ERROR
        && (Util.SDK_INT < 19
            || Assertions.checkNotNull(session.getError()).getCause()
                instanceof ResourceBusyException)) {
      // We're short on DRM session resources, so eagerly release all our keepalive sessions.
      // ResourceBusyException is only available at API 19, so on earlier versions we always
      // eagerly release regardless of the underlying error.
      if (!keepaliveSessions.isEmpty()) {
        // Make a local copy, because sessions are removed from this.timingOutSessions during
        // release (via callback).
        ImmutableList<DefaultDrmSession> timingOutSessions =
            ImmutableList.copyOf(this.keepaliveSessions);
        for (DrmSession timingOutSession : timingOutSessions) {
          timingOutSession.release(/* eventDispatcher= */ null);
        }
        // Undo the acquisitions from createAndAcquireSession().
        session.release(eventDispatcher);
        if (sessionKeepaliveMs != C.TIME_UNSET) {
          session.release(/* eventDispatcher= */ null);
        }
        session = createAndAcquireSession(schemeDatas, isPlaceholderSession, eventDispatcher);
      }
    }
    return session;
  }

  /**
   * Creates a new {@link DefaultDrmSession} and acquires it on behalf of the caller (passing in
   * {@code eventDispatcher}).
   *
   * <p>If {@link #sessionKeepaliveMs} != {@link C#TIME_UNSET} then acquires it again to allow the
   * manager to keep it alive (passing in {@code eventDispatcher=null}.
   */
  private DefaultDrmSession createAndAcquireSession(
      @Nullable List<SchemeData> schemeDatas,
      boolean isPlaceholderSession,
      @Nullable DrmSessionEventListener.EventDispatcher eventDispatcher) {
    Assertions.checkNotNull(exoMediaDrm);
    // Placeholder sessions should always play clear samples without keys.
    boolean playClearSamplesWithoutKeys = this.playClearSamplesWithoutKeys | isPlaceholderSession;
<<<<<<< HEAD
    return new DefaultDrmSession<>(
        uuid,
        exoMediaDrm,
        /* provisioningManager= */ provisioningManagerImpl,
        /* releaseCallback= */ this::onSessionReleased,
        schemeDatas,
        mode,
        playClearSamplesWithoutKeys,
        isPlaceholderSession,
        offlineLicenseKeySetId,
        keyRequestParameters,
        callback,
        Assertions.checkNotNull(playbackLooper),
        eventDispatcher,
        loadErrorHandlingPolicy);
  }

  private void onSessionReleased(DefaultDrmSession<T> drmSession) {
    keyListsPerSessionIdMap.remove(findSessionIdForSession(drmSession));
    sessions.remove(drmSession);
    if (placeholderDrmSession == drmSession) {
      placeholderDrmSession = null;
    }
    if (noMultiSessionDrmSession == drmSession) {
      noMultiSessionDrmSession = null;
    }
    if (provisioningSessions.size() > 1 && provisioningSessions.get(0) == drmSession) {
      // Other sessions were waiting for the released session to complete a provision operation.
      // We need to have one of those sessions perform the provision operation instead.
      provisioningSessions.get(1).provision();
=======
    DefaultDrmSession session =
        new DefaultDrmSession(
            uuid,
            exoMediaDrm,
            /* provisioningManager= */ provisioningManagerImpl,
            referenceCountListener,
            schemeDatas,
            mode,
            playClearSamplesWithoutKeys,
            isPlaceholderSession,
            offlineLicenseKeySetId,
            keyRequestParameters,
            callback,
            Assertions.checkNotNull(playbackLooper),
            loadErrorHandlingPolicy);
    // Acquire the session once on behalf of the caller to DrmSessionManager - this is the
    // reference 'assigned' to the caller which they're responsible for releasing. Do this first,
    // to ensure that eventDispatcher receives all events related to the initial
    // acquisition/opening.
    session.acquire(eventDispatcher);
    if (sessionKeepaliveMs != C.TIME_UNSET) {
      // Acquire the session once more so the Manager can keep it alive.
      session.acquire(/* eventDispatcher= */ null);
>>>>>>> 8a0d52be
    }
    return session;
  }

  /**
   * Extracts {@link SchemeData} instances suitable for the given DRM scheme {@link UUID}.
   *
   * @param drmInitData The {@link DrmInitData} from which to extract the {@link SchemeData}.
   * @param uuid The UUID.
   * @param allowMissingData Whether a {@link SchemeData} with null {@link SchemeData#data} may be
   *     returned.
   * @return The extracted {@link SchemeData} instances, or an empty list if no suitable data is
   *     present.
   */
  private static List<SchemeData> getSchemeDatas(
      DrmInitData drmInitData, UUID uuid, boolean allowMissingData) {
    // Look for matching scheme data (matching the Common PSSH box for ClearKey).
    List<SchemeData> matchingSchemeDatas = new ArrayList<>(drmInitData.schemeDataCount);
    for (int i = 0; i < drmInitData.schemeDataCount; i++) {
      SchemeData schemeData = drmInitData.get(i);
      boolean uuidMatches =
          schemeData.matches(uuid)
              || (C.CLEARKEY_UUID.equals(uuid) && schemeData.matches(C.COMMON_PSSH_UUID));
      if (uuidMatches && (schemeData.data != null || allowMissingData)) {
        matchingSchemeDatas.add(schemeData);
      }
    }
    return matchingSchemeDatas;
  }

  private DefaultDrmSession<T> findSessionFromSchemeDatas(List<SchemeData> schemeDatas) {
    DefaultDrmSession<T> session;
    Log.d(TAG, "findSessionFromSchemeDatas() - Enter");

    // For PlayReady, we don't support yet multi-session
    if (C.PLAYREADY_UUID.equals(uuid)) {
      return null;
    }

    // Extract required keyIds from scheme data list
    List<byte[]> requiredKeyIds = extractRequiredKeyIdsFromSchemeDatas(schemeDatas);
    if (requiredKeyIds.isEmpty()) {
      Log.w(TAG, "findSessionFromSchemeDatas() - No Key IDs to search");
      return null;
    }

    // Search for a known session that has already acquired the keys for requested keyIds
    byte[] sessionId = findSessionIdforKeyIds(requiredKeyIds);
    if (sessionId != null) {
      session = findSessionForSessionId(sessionId);
      if (session != null) {
        Log.d(TAG, String.format("findSessionFromSchemeDatas() - Exit with session %s found (id = %s)", session.toString(), new String(sessionId)));
        return session;
      } else {
        Log.w(TAG, String.format("Couldn't find session for id %s", new String(sessionId)));
      }
    }

    Log.d(TAG, "findSessionFromSchemeDatas() - Exit with no session found");
    return null;
  }

  private List<byte[]> extractRequiredKeyIdsFromSchemeDatas(List<SchemeData> schemeDatas) {
    List<byte[]> keyIds = new ArrayList<>();
    for (SchemeData sd : schemeDatas) {
      WidevinePsshDataBuilderParser.WidevinePsshData parsedPsshBox = null;
      try {
        parsedPsshBox = WidevinePsshDataBuilderParser.WidevinePsshData.parseFrom(PsshAtomUtil.parseSchemeSpecificData(sd.data, uuid));
        for (int i = 0; i < parsedPsshBox.getKeyIdsCount(); ++i) {
          keyIds.add(parsedPsshBox.getKeyIds(i).toByteArray());
        }
      } catch (InvalidProtocolBufferException e) {
        Log.e(TAG, "Failed to parse PSSH block", e);
      }
    }
    return keyIds;
  }

  private byte[] findSessionIdforKeyIds(List<byte[]> requiredKeyIds) {
    byte[] sessionId = null;
    keySearchLoop:
    for (byte[] sid : keyListsPerSessionIdMap.keySet()) {
      List<ExoMediaDrm.KeyStatus> keyLists = keyListsPerSessionIdMap.get(sid);
      for (ExoMediaDrm.KeyStatus ks : keyLists) {
        for (byte[] keyId : requiredKeyIds) {
          if (Arrays.equals(keyId, ks.getKeyId()) && ks.getStatusCode() == MediaDrm.KeyStatus.STATUS_USABLE) {
            sessionId = sid;
            break keySearchLoop;
          }
        }
      }
    }
    return  sessionId;
  }

  private DefaultDrmSession<T> findSessionForSessionId(byte[] sessionId) {
    for (DefaultDrmSession<T> existingSession : sessions) {
      if (existingSession.hasSessionId(sessionId)) {
        return existingSession;
      }
    }
    return null;
  }

  private byte[] findSessionIdForSession(DefaultDrmSession<T> session) {
    for (byte[] id : keyListsPerSessionIdMap.keySet()) {
      if (session.hasSessionId(id)) {
        return id;
      }
    }
    return null;
  }

  @SuppressLint("HandlerLeak")
  private class MediaDrmHandler extends Handler {

    public MediaDrmHandler(Looper looper) {
      super(looper);
    }

    @Override
    public void handleMessage(Message msg) {
      byte[] sessionId = (byte[]) msg.obj;
      if (sessionId == null) {
        // The event is not associated with any particular session.
        return;
      }
      for (DefaultDrmSession session : sessions) {
        if (session.hasSessionId(sessionId)) {
          session.onMediaDrmEvent(msg.what);
          return;
        }
      }
    }
  }

  private class ProvisioningManagerImpl implements DefaultDrmSession.ProvisioningManager {
    @Override
    public void provisionRequired(DefaultDrmSession session) {
      if (provisioningSessions.contains(session)) {
        // The session has already requested provisioning.
        return;
      }
      provisioningSessions.add(session);
      if (provisioningSessions.size() == 1) {
        // This is the first session requesting provisioning, so have it perform the operation.
        session.provision();
      }
    }

    @Override
    public void onProvisionCompleted() {
      for (DefaultDrmSession session : provisioningSessions) {
        session.onProvisionCompleted();
      }
      provisioningSessions.clear();
    }

    @Override
    public void onProvisionError(Exception error) {
      for (DefaultDrmSession session : provisioningSessions) {
        session.onProvisionError(error);
      }
      provisioningSessions.clear();
    }
  }

<<<<<<< HEAD
  private class MediaDrmEventListener implements OnEventListener<T> {
=======
  private class ReferenceCountListenerImpl implements DefaultDrmSession.ReferenceCountListener {

    @Override
    public void onReferenceCountIncremented(DefaultDrmSession session, int newReferenceCount) {
      if (sessionKeepaliveMs != C.TIME_UNSET) {
        // The session has been acquired elsewhere so we want to cancel our timeout.
        keepaliveSessions.remove(session);
        Assertions.checkNotNull(sessionReleasingHandler).removeCallbacksAndMessages(session);
      }
    }

    @Override
    public void onReferenceCountDecremented(DefaultDrmSession session, int newReferenceCount) {
      if (newReferenceCount == 1 && sessionKeepaliveMs != C.TIME_UNSET) {
        // Only the internal keep-alive reference remains, so we can start the timeout.
        keepaliveSessions.add(session);
        Assertions.checkNotNull(sessionReleasingHandler)
            .postAtTime(
                () -> session.release(/* eventDispatcher= */ null),
                session,
                /* uptimeMillis= */ SystemClock.uptimeMillis() + sessionKeepaliveMs);
      } else if (newReferenceCount == 0) {
        // This session is fully released.
        sessions.remove(session);
        if (placeholderDrmSession == session) {
          placeholderDrmSession = null;
        }
        if (noMultiSessionDrmSession == session) {
          noMultiSessionDrmSession = null;
        }
        if (provisioningSessions.size() > 1 && provisioningSessions.get(0) == session) {
          // Other sessions were waiting for the released session to complete a provision operation.
          // We need to have one of those sessions perform the provision operation instead.
          provisioningSessions.get(1).provision();
        }
        provisioningSessions.remove(session);
        if (sessionKeepaliveMs != C.TIME_UNSET) {
          Assertions.checkNotNull(sessionReleasingHandler).removeCallbacksAndMessages(session);
          keepaliveSessions.remove(session);
        }
      }
    }
  }

  private class MediaDrmEventListener implements OnEventListener {

>>>>>>> 8a0d52be
    @Override
    public void onEvent(
        ExoMediaDrm md, @Nullable byte[] sessionId, int event, int extra, @Nullable byte[] data) {
      Assertions.checkNotNull(mediaDrmHandler).obtainMessage(event, sessionId).sendToTarget();
    }
  }

  private class MediaDrmOnKeyStatusChangeListener implements OnKeyStatusChangeListener<T> {
    @Override
    public void onKeyStatusChange(
        @NonNull ExoMediaDrm<? extends T> md,
        @NonNull byte[] sessionId,
        @NonNull List<ExoMediaDrm.KeyStatus> keyInformation,
        boolean hasNewUsableKey) {
      boolean added = (keyListsPerSessionIdMap.put(sessionId, keyInformation) == null);
      Log.d(TAG, String.format("onKeyStatusChange() - sessionId: %s with %d keys %s",
          new String(sessionId),
          keyInformation.size(),
          added ? "added" : "replaced"));
    }
  }
}<|MERGE_RESOLUTION|>--- conflicted
+++ resolved
@@ -15,8 +15,6 @@
  */
 package com.google.android.exoplayer2.drm;
 
-<<<<<<< HEAD
-=======
 import android.annotation.SuppressLint;
 import android.media.ResourceBusyException;
 import android.os.Handler;
@@ -26,7 +24,6 @@
 import androidx.annotation.IntDef;
 import androidx.annotation.Nullable;
 import androidx.annotation.RequiresApi;
->>>>>>> 8a0d52be
 import com.google.android.exoplayer2.C;
 import com.google.android.exoplayer2.Format;
 import com.google.android.exoplayer2.drm.DrmInitData.SchemeData;
@@ -40,22 +37,16 @@
 import com.google.android.exoplayer2.util.Log;
 import com.google.android.exoplayer2.util.MimeTypes;
 import com.google.android.exoplayer2.util.Util;
-<<<<<<< HEAD
 import com.google.protobuf.InvalidProtocolBufferException;
 
-=======
 import com.google.common.collect.ImmutableList;
 import com.google.common.collect.Sets;
->>>>>>> 8a0d52be
 import java.lang.annotation.Documented;
 import java.lang.annotation.Retention;
 import java.lang.annotation.RetentionPolicy;
 import java.util.ArrayList;
-<<<<<<< HEAD
 import java.util.Arrays;
 import java.util.Collections;
-=======
->>>>>>> 8a0d52be
 import java.util.HashMap;
 import java.util.List;
 import java.util.Map;
@@ -63,15 +54,6 @@
 import java.util.UUID;
 import org.checkerframework.checker.nullness.qual.MonotonicNonNull;
 
-import android.annotation.SuppressLint;
-import android.annotation.TargetApi;
-import android.media.MediaDrm;
-import android.os.Handler;
-import android.os.Looper;
-import android.os.Message;
-
-import androidx.annotation.IntDef;
-import androidx.annotation.NonNull;
 import androidx.annotation.Nullable;
 import nagra.otv.sdk.ext.WidevinePsshDataBuilderParser;
 
@@ -306,15 +288,10 @@
   private final ReferenceCountListenerImpl referenceCountListener;
   private final long sessionKeepaliveMs;
 
-<<<<<<< HEAD
-  private final List<DefaultDrmSession<T>> sessions;
-  private final List<DefaultDrmSession<T>> provisioningSessions;
-  private @Nullable HashMap<byte[], List<ExoMediaDrm.KeyStatus>> keyListsPerSessionIdMap;
-=======
   private final List<DefaultDrmSession> sessions;
   private final List<DefaultDrmSession> provisioningSessions;
   private final Set<DefaultDrmSession> keepaliveSessions;
->>>>>>> 8a0d52be
+  private @Nullable HashMap<byte[], List<ExoMediaDrm.KeyStatus>> keyListsPerSessionIdMap;
 
   private int prepareCallsCount;
   @Nullable private ExoMediaDrm exoMediaDrm;
@@ -435,7 +412,8 @@
     mode = MODE_PLAYBACK;
     sessions = new ArrayList<>();
     provisioningSessions = new ArrayList<>();
-<<<<<<< HEAD
+    keepaliveSessions = Sets.newIdentityHashSet();
+    this.sessionKeepaliveMs = sessionKeepaliveMs;
     keyListsPerSessionIdMap = new HashMap<>();
   }
 
@@ -456,10 +434,6 @@
    */
   public final void removeListener(DefaultDrmSessionEventListener eventListener) {
     eventDispatcher.removeListener(eventListener);
-=======
-    keepaliveSessions = Sets.newIdentityHashSet();
-    this.sessionKeepaliveMs = sessionKeepaliveMs;
->>>>>>> 8a0d52be
   }
 
   /**
@@ -499,18 +473,8 @@
 
   @Override
   public final void prepare() {
-<<<<<<< HEAD
-    if (prepareCallsCount++ == 0) {
-      Assertions.checkState(exoMediaDrm == null);
-      exoMediaDrm = exoMediaDrmProvider.acquireExoMediaDrm(uuid);
-      exoMediaDrm.setOnEventListener(new MediaDrmEventListener());
-      if (Util.SDK_INT >= 23) {
-        exoMediaDrm.setOnKeyStatusChangeListener(new MediaDrmOnKeyStatusChangeListener());
-      }
-=======
     if (prepareCallsCount++ != 0) {
       return;
->>>>>>> 8a0d52be
     }
     Assertions.checkState(exoMediaDrm == null);
     exoMediaDrm = exoMediaDrmProvider.acquireExoMediaDrm(uuid);
@@ -564,21 +528,13 @@
       session = noMultiSessionDrmSession;
     } else {
       // Only use an existing session if it has matching init data.
-<<<<<<< HEAD
       session = findSessionFromSchemeDatas(schemeDatas);
       if (session == null) {
-        for (DefaultDrmSession<T> existingSession : sessions) {
+        for (DefaultDrmSession existingSession : sessions) {
           if (Util.areEqual(existingSession.schemeDatas, schemeDatas)) {
             session = existingSession;
             break;
           }
-=======
-      session = null;
-      for (DefaultDrmSession existingSession : sessions) {
-        if (Util.areEqual(existingSession.schemeDatas, schemeDatas)) {
-          session = existingSession;
-          break;
->>>>>>> 8a0d52be
         }
       }
     }
@@ -740,38 +696,6 @@
     Assertions.checkNotNull(exoMediaDrm);
     // Placeholder sessions should always play clear samples without keys.
     boolean playClearSamplesWithoutKeys = this.playClearSamplesWithoutKeys | isPlaceholderSession;
-<<<<<<< HEAD
-    return new DefaultDrmSession<>(
-        uuid,
-        exoMediaDrm,
-        /* provisioningManager= */ provisioningManagerImpl,
-        /* releaseCallback= */ this::onSessionReleased,
-        schemeDatas,
-        mode,
-        playClearSamplesWithoutKeys,
-        isPlaceholderSession,
-        offlineLicenseKeySetId,
-        keyRequestParameters,
-        callback,
-        Assertions.checkNotNull(playbackLooper),
-        eventDispatcher,
-        loadErrorHandlingPolicy);
-  }
-
-  private void onSessionReleased(DefaultDrmSession<T> drmSession) {
-    keyListsPerSessionIdMap.remove(findSessionIdForSession(drmSession));
-    sessions.remove(drmSession);
-    if (placeholderDrmSession == drmSession) {
-      placeholderDrmSession = null;
-    }
-    if (noMultiSessionDrmSession == drmSession) {
-      noMultiSessionDrmSession = null;
-    }
-    if (provisioningSessions.size() > 1 && provisioningSessions.get(0) == drmSession) {
-      // Other sessions were waiting for the released session to complete a provision operation.
-      // We need to have one of those sessions perform the provision operation instead.
-      provisioningSessions.get(1).provision();
-=======
     DefaultDrmSession session =
         new DefaultDrmSession(
             uuid,
@@ -795,7 +719,6 @@
     if (sessionKeepaliveMs != C.TIME_UNSET) {
       // Acquire the session once more so the Manager can keep it alive.
       session.acquire(/* eventDispatcher= */ null);
->>>>>>> 8a0d52be
     }
     return session;
   }
@@ -963,9 +886,6 @@
     }
   }
 
-<<<<<<< HEAD
-  private class MediaDrmEventListener implements OnEventListener<T> {
-=======
   private class ReferenceCountListenerImpl implements DefaultDrmSession.ReferenceCountListener {
 
     @Override
@@ -989,6 +909,7 @@
                 /* uptimeMillis= */ SystemClock.uptimeMillis() + sessionKeepaliveMs);
       } else if (newReferenceCount == 0) {
         // This session is fully released.
+        keyListsPerSessionIdMap.remove(findSessionIdForSession(session));
         sessions.remove(session);
         if (placeholderDrmSession == session) {
           placeholderDrmSession = null;
@@ -1012,7 +933,6 @@
 
   private class MediaDrmEventListener implements OnEventListener {
 
->>>>>>> 8a0d52be
     @Override
     public void onEvent(
         ExoMediaDrm md, @Nullable byte[] sessionId, int event, int extra, @Nullable byte[] data) {

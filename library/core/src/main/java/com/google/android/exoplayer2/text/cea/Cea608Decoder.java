--- conflicted
+++ resolved
@@ -251,14 +251,9 @@
   private final ArrayList<CueBuilder> cueBuilders;
 
   private CueBuilder currentCueBuilder;
-<<<<<<< HEAD
-  private List<Cue> cues;
-  private List<Cue> lastCues;
-  private long inputTimestampUs;
-=======
   @Nullable private List<Cue> cues;
   @Nullable private List<Cue> lastCues;
->>>>>>> 8a0d52be
+  private long inputTimestampUs;
 
   private int captionMode;
   private int captionRowCount;
@@ -390,13 +385,9 @@
   @SuppressWarnings("ByteBufferBackingArray")
   @Override
   protected void decode(SubtitleInputBuffer inputBuffer) {
-<<<<<<< HEAD
     inputTimestampUs = inputBuffer.timeUs;
-    ccData.reset(inputBuffer.data.array(), inputBuffer.data.limit());
-=======
     ByteBuffer subtitleData = Assertions.checkNotNull(inputBuffer.data);
     ccData.reset(subtitleData.array(), subtitleData.limit());
->>>>>>> 8a0d52be
     boolean captionDataProcessed = false;
     while (ccData.bytesLeft() >= packetLength) {
       byte ccHeader = packetLength == 2 ? CC_IMPLICIT_DATA_HEADER
@@ -487,11 +478,8 @@
     if (captionDataProcessed) {
       if (captionMode == CC_MODE_ROLL_UP || captionMode == CC_MODE_PAINT_ON) {
         cues = getDisplayCues();
-<<<<<<< HEAD
+        lastCueUpdateUs = getPositionUs();
         onNewSubtitleDataAvailable(inputTimestampUs);  // update screen
-=======
-        lastCueUpdateUs = getPositionUs();
->>>>>>> 8a0d52be
       }
     }
   }
@@ -972,15 +960,10 @@
       }
 
       int line;
-<<<<<<< HEAD
 
       // Note: Row indices are in the range [1-15].
       if (captionMode == CC_MODE_ROLL_UP || row > (BASE_ROW / 2)) {
         lineAnchor = Cue.ANCHOR_TYPE_END;
-=======
-      // Note: Row indices are in the range [1-15], Cue.line counts from 0 (top) and -1 (bottom).
-      if (row > (BASE_ROW / 2)) {
->>>>>>> 8a0d52be
         line = row - BASE_ROW;
         // Two line adjustments. The first is because line indices from the bottom of the window
         // start from -1 rather than 0. The second is a blank row to act as the safe area.

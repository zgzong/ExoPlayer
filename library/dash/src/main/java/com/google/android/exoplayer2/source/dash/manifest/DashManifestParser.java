--- conflicted
+++ resolved
@@ -39,16 +39,12 @@
 import com.google.android.exoplayer2.util.UriUtil;
 import com.google.android.exoplayer2.util.Util;
 import com.google.android.exoplayer2.util.XmlPullParserUtil;
-<<<<<<< HEAD
+import com.google.common.base.Charsets;
 
 import java.io.ByteArrayInputStream;
-=======
-import com.google.common.base.Charsets;
->>>>>>> 8a0d52be
 import java.io.ByteArrayOutputStream;
 import java.io.IOException;
 import java.io.InputStream;
-import java.nio.charset.StandardCharsets;
 import java.util.ArrayList;
 import java.util.Collections;
 import java.util.List;
@@ -104,7 +100,7 @@
       manifest.rawManifest = new String(byteArray, StandardCharsets.UTF_8);
       return manifest;
     } catch (XmlPullParserException e) {
-      throw new RuntimeException("Couldn't create XmlPullParserFactory instance", e);
+      throw new ParserException(e);
     }
   }
 
@@ -641,78 +637,6 @@
     roleFlags |= parseRoleFlagsFromProperties(essentialProperties);
     roleFlags |= parseRoleFlagsFromProperties(supplementalProperties);
 
-<<<<<<< HEAD
-    if (sampleMimeType != null) {
-      if (MimeTypes.AUDIO_E_AC3.equals(sampleMimeType)) {
-        sampleMimeType = parseEac3SupplementalProperties(supplementalProperties);
-      }
-      if (MimeTypes.isVideo(sampleMimeType)) {
-        return Format.createVideoContainerFormat(
-            id,
-            /* label= */ null,
-            containerMimeType,
-            sampleMimeType,
-            codecs,
-            /* metadata= */ null,
-            bitrate,
-            width,
-            height,
-            frameRate,
-            /* initializationData= */ null,
-            selectionFlags,
-            roleFlags);
-      } else if (MimeTypes.isAudio(sampleMimeType)) {
-        return Format.createAudioContainerFormat(
-            id,
-            /* label= */ null,
-            containerMimeType,
-            sampleMimeType,
-            codecs,
-            /* metadata= */ null,
-            bitrate,
-            audioChannels,
-            audioSamplingRate,
-            /* initializationData= */ null,
-            selectionFlags,
-            roleFlags,
-            language);
-      } else if (mimeTypeIsRawText(sampleMimeType)) {
-        int accessibilityChannel;
-        if (MimeTypes.APPLICATION_CEA608.equals(sampleMimeType)) {
-          accessibilityChannel = parseCea608AccessibilityChannel(accessibilityDescriptors);
-        } else if (MimeTypes.APPLICATION_CEA708.equals(sampleMimeType)) {
-          accessibilityChannel = parseCea708AccessibilityChannel(accessibilityDescriptors);
-        } else {
-          accessibilityChannel = Format.NO_VALUE;
-        }
-        return Format.createTextContainerFormat(
-            id,
-            /* label= */ null,
-            containerMimeType,
-            sampleMimeType,
-            codecs,
-            bitrate,
-            selectionFlags,
-            roleFlags,
-            language,
-            accessibilityChannel);
-      } else if (mimeTypeIsImage(sampleMimeType)) {
-        if ( essentialProperties.size() > 0
-            && ("http://dashif.org/thumbnail_tile".equalsIgnoreCase(essentialProperties.get(0).schemeIdUri)
-            || "http://dashif.org/guidelines/thumbnail_tile".equalsIgnoreCase(essentialProperties.get(0).schemeIdUri))) {
-          return Format.createImageContainerFormat(
-            id,
-            /* label= */ essentialProperties.get(0).value,
-            containerMimeType,
-            sampleMimeType,
-            bitrate,
-            width,
-            height,
-            selectionFlags,
-            roleFlags
-          );
-        }
-=======
     Format.Builder formatBuilder =
         new Format.Builder()
             .setId(id)
@@ -734,7 +658,6 @@
         accessibilityChannel = parseCea608AccessibilityChannel(accessibilityDescriptors);
       } else if (MimeTypes.APPLICATION_CEA708.equals(sampleMimeType)) {
         accessibilityChannel = parseCea708AccessibilityChannel(accessibilityDescriptors);
->>>>>>> 8a0d52be
       }
       formatBuilder.setAccessibilityChannel(accessibilityChannel);
     }
@@ -1443,27 +1366,13 @@
       }
       // All other text types are raw formats.
       return containerMimeType;
+      //todo: refactory into MimeTypes
     } else if (mimeTypeIsImage(containerMimeType)) {
       return containerMimeType;
     } else if (MimeTypes.APPLICATION_MP4.equals(containerMimeType)) {
       return MimeTypes.getMediaMimeType(codecs);
     }
     return null;
-  }
-
-  /**
-<<<<<<< HEAD
-   * Returns whether a mimeType is a text sample mimeType.
-   *
-   * @param mimeType The mimeType.
-   * @return Whether the mimeType is a text sample mimeType.
-   */
-  private static boolean mimeTypeIsRawText(@Nullable String mimeType) {
-    return MimeTypes.isText(mimeType)
-        || MimeTypes.APPLICATION_TTML.equals(mimeType)
-        || MimeTypes.APPLICATION_MP4VTT.equals(mimeType)
-        || MimeTypes.APPLICATION_CEA708.equals(mimeType)
-        || MimeTypes.APPLICATION_CEA608.equals(mimeType);
   }
 
   /**
@@ -1482,8 +1391,6 @@
   }
 
   /**
-=======
->>>>>>> 8a0d52be
    * Checks two languages for consistency, returning the consistent language, or throwing an {@link
    * IllegalStateException} if the languages are inconsistent.
    *

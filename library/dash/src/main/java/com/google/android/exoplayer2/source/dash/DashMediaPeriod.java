/*
 * Copyright (C) 2016 The Android Open Source Project
 *
 * Licensed under the Apache License, Version 2.0 (the "License");
 * you may not use this file except in compliance with the License.
 * You may obtain a copy of the License at
 *
 *      http://www.apache.org/licenses/LICENSE-2.0
 *
 * Unless required by applicable law or agreed to in writing, software
 * distributed under the License is distributed on an "AS IS" BASIS,
 * WITHOUT WARRANTIES OR CONDITIONS OF ANY KIND, either express or implied.
 * See the License for the specific language governing permissions and
 * limitations under the License.
 */
package com.google.android.exoplayer2.source.dash;

import static java.lang.Math.min;

import android.util.Pair;
import android.util.SparseArray;
import android.util.SparseIntArray;
import androidx.annotation.IntDef;
import androidx.annotation.Nullable;
import com.google.android.exoplayer2.C;
import com.google.android.exoplayer2.Format;
import com.google.android.exoplayer2.SeekParameters;
import com.google.android.exoplayer2.drm.DrmSessionEventListener;
import com.google.android.exoplayer2.drm.DrmSessionManager;
import com.google.android.exoplayer2.offline.StreamKey;
import com.google.android.exoplayer2.source.CompositeSequenceableLoaderFactory;
import com.google.android.exoplayer2.source.EmptySampleStream;
import com.google.android.exoplayer2.source.MediaPeriod;
import com.google.android.exoplayer2.source.MediaSourceEventListener;
import com.google.android.exoplayer2.source.MediaSourceEventListener.EventDispatcher;
import com.google.android.exoplayer2.source.SampleStream;
import com.google.android.exoplayer2.source.SequenceableLoader;
import com.google.android.exoplayer2.source.TrackGroup;
import com.google.android.exoplayer2.source.TrackGroupArray;
import com.google.android.exoplayer2.source.chunk.ChunkSampleStream;
import com.google.android.exoplayer2.source.chunk.ChunkSampleStream.EmbeddedSampleStream;
import com.google.android.exoplayer2.source.dash.PlayerEmsgHandler.PlayerEmsgCallback;
import com.google.android.exoplayer2.source.dash.PlayerEmsgHandler.PlayerTrackEmsgHandler;
import com.google.android.exoplayer2.source.dash.manifest.AdaptationSet;
import com.google.android.exoplayer2.source.dash.manifest.DashManifest;
import com.google.android.exoplayer2.source.dash.manifest.Descriptor;
import com.google.android.exoplayer2.source.dash.manifest.EventStream;
import com.google.android.exoplayer2.source.dash.manifest.Period;
import com.google.android.exoplayer2.source.dash.manifest.Representation;
import com.google.android.exoplayer2.trackselection.TrackSelection;
import com.google.android.exoplayer2.upstream.Allocator;
import com.google.android.exoplayer2.upstream.LoadErrorHandlingPolicy;
import com.google.android.exoplayer2.upstream.LoaderErrorThrower;
import com.google.android.exoplayer2.upstream.TransferListener;
import com.google.android.exoplayer2.util.MimeTypes;
import com.google.android.exoplayer2.util.Util;
import com.google.common.primitives.Ints;
import java.io.IOException;
import java.lang.annotation.Documented;
import java.lang.annotation.Retention;
import java.lang.annotation.RetentionPolicy;
import java.util.ArrayList;
import java.util.Arrays;
import java.util.IdentityHashMap;
import java.util.List;
import java.util.regex.Matcher;
import java.util.regex.Pattern;
import org.checkerframework.checker.nullness.compatqual.NullableType;

/** A DASH {@link MediaPeriod}. */
/* package */ final class DashMediaPeriod
    implements MediaPeriod,
        SequenceableLoader.Callback<ChunkSampleStream<DashChunkSource>>,
        ChunkSampleStream.ReleaseCallback<DashChunkSource> {

  // Defined by ANSI/SCTE 214-1 2016 7.2.3.
  private static final Pattern CEA608_SERVICE_DESCRIPTOR_REGEX = Pattern.compile("CC([1-4])=(.+)");
  // Defined by ANSI/SCTE 214-1 2016 7.2.2.
  private static final Pattern CEA708_SERVICE_DESCRIPTOR_REGEX =
      Pattern.compile("([1-4])=lang:(\\w+)(,.+)?");

  /* package */ final int id;
  private final DashChunkSource.Factory chunkSourceFactory;
  @Nullable private final TransferListener transferListener;
  private final DrmSessionManager drmSessionManager;
  private final LoadErrorHandlingPolicy loadErrorHandlingPolicy;
  private final long elapsedRealtimeOffsetMs;
  private final LoaderErrorThrower manifestLoaderErrorThrower;
  private final Allocator allocator;
  private final TrackGroupArray trackGroups;
  private final TrackGroupInfo[] trackGroupInfos;
  private final CompositeSequenceableLoaderFactory compositeSequenceableLoaderFactory;
  private final PlayerEmsgHandler playerEmsgHandler;
  private final IdentityHashMap<ChunkSampleStream<DashChunkSource>, PlayerTrackEmsgHandler>
      trackEmsgHandlerBySampleStream;
  private final MediaSourceEventListener.EventDispatcher mediaSourceEventDispatcher;
  private final DrmSessionEventListener.EventDispatcher drmEventDispatcher;

  @Nullable private Callback callback;
  private ChunkSampleStream<DashChunkSource>[] sampleStreams;
  private EventSampleStream[] eventSampleStreams;
  private SequenceableLoader compositeSequenceableLoader;
  private DashManifest manifest;
  private int periodIndex;
  private List<EventStream> eventStreams;

  public DashMediaPeriod(
      int id,
      DashManifest manifest,
      int periodIndex,
      DashChunkSource.Factory chunkSourceFactory,
      @Nullable TransferListener transferListener,
      DrmSessionManager drmSessionManager,
      DrmSessionEventListener.EventDispatcher drmEventDispatcher,
      LoadErrorHandlingPolicy loadErrorHandlingPolicy,
      EventDispatcher mediaSourceEventDispatcher,
      long elapsedRealtimeOffsetMs,
      LoaderErrorThrower manifestLoaderErrorThrower,
      Allocator allocator,
      CompositeSequenceableLoaderFactory compositeSequenceableLoaderFactory,
      PlayerEmsgCallback playerEmsgCallback) {
    this.id = id;
    this.manifest = manifest;
    this.periodIndex = periodIndex;
    this.chunkSourceFactory = chunkSourceFactory;
    this.transferListener = transferListener;
    this.drmSessionManager = drmSessionManager;
    this.drmEventDispatcher = drmEventDispatcher;
    this.loadErrorHandlingPolicy = loadErrorHandlingPolicy;
    this.mediaSourceEventDispatcher = mediaSourceEventDispatcher;
    this.elapsedRealtimeOffsetMs = elapsedRealtimeOffsetMs;
    this.manifestLoaderErrorThrower = manifestLoaderErrorThrower;
    this.allocator = allocator;
    this.compositeSequenceableLoaderFactory = compositeSequenceableLoaderFactory;
    playerEmsgHandler = new PlayerEmsgHandler(manifest, playerEmsgCallback, allocator);
    sampleStreams = newSampleStreamArray(0);
    eventSampleStreams = new EventSampleStream[0];
    trackEmsgHandlerBySampleStream = new IdentityHashMap<>();
    compositeSequenceableLoader =
        compositeSequenceableLoaderFactory.createCompositeSequenceableLoader(sampleStreams);
    Period period = manifest.getPeriod(periodIndex);
    eventStreams = period.eventStreams;
    Pair<TrackGroupArray, TrackGroupInfo[]> result =
        buildTrackGroups(drmSessionManager, period.adaptationSets, eventStreams);
    trackGroups = result.first;
    trackGroupInfos = result.second;
  }

  /**
   * Updates the {@link DashManifest} and the index of this period in the manifest.
   *
   * @param manifest The updated manifest.
   * @param periodIndex the new index of this period in the updated manifest.
   */
  public void updateManifest(DashManifest manifest, int periodIndex) {
    this.manifest = manifest;
    this.periodIndex = periodIndex;
    playerEmsgHandler.updateManifest(manifest);
    if (sampleStreams != null) {
      for (ChunkSampleStream<DashChunkSource> sampleStream : sampleStreams) {
        sampleStream.getChunkSource().updateManifest(manifest, periodIndex);
      }
      callback.onContinueLoadingRequested(this);
    }
    eventStreams = manifest.getPeriod(periodIndex).eventStreams;
    for (EventSampleStream eventSampleStream : eventSampleStreams) {
      for (EventStream eventStream : eventStreams) {
        if (eventStream.id().equals(eventSampleStream.eventStreamId())) {
          int lastPeriodIndex = manifest.getPeriodCount() - 1;
          eventSampleStream.updateEventStream(
              eventStream,
              /* eventStreamAppendable= */ manifest.dynamic && periodIndex == lastPeriodIndex);
          break;
        }
      }
    }
  }

  public void release() {
    playerEmsgHandler.release();
    for (ChunkSampleStream<DashChunkSource> sampleStream : sampleStreams) {
      sampleStream.release(this);
    }
    callback = null;
  }

  // ChunkSampleStream.ReleaseCallback implementation.

  @Override
  public synchronized void onSampleStreamReleased(ChunkSampleStream<DashChunkSource> stream) {
    PlayerTrackEmsgHandler trackEmsgHandler = trackEmsgHandlerBySampleStream.remove(stream);
    if (trackEmsgHandler != null) {
      trackEmsgHandler.release();
    }
  }

  // MediaPeriod implementation.

  @Override
  public void prepare(Callback callback, long positionUs) {
    this.callback = callback;
    callback.onPrepared(this);
  }

  @Override
  public void maybeThrowPrepareError() throws IOException {
    manifestLoaderErrorThrower.maybeThrowError();
  }

  @Override
  public TrackGroupArray getTrackGroups() {
    return trackGroups;
  }

  @Override
  public List<StreamKey> getStreamKeys(List<TrackSelection> trackSelections) {
    List<AdaptationSet> manifestAdaptationSets = manifest.getPeriod(periodIndex).adaptationSets;
    List<StreamKey> streamKeys = new ArrayList<>();
    for (TrackSelection trackSelection : trackSelections) {
      int trackGroupIndex = trackGroups.indexOf(trackSelection.getTrackGroup());
      TrackGroupInfo trackGroupInfo = trackGroupInfos[trackGroupIndex];
      if (trackGroupInfo.trackGroupCategory != TrackGroupInfo.CATEGORY_PRIMARY) {
        // Ignore non-primary tracks.
        continue;
      }
      int[] adaptationSetIndices = trackGroupInfo.adaptationSetIndices;
      int[] trackIndices = new int[trackSelection.length()];
      for (int i = 0; i < trackSelection.length(); i++) {
        trackIndices[i] = trackSelection.getIndexInTrackGroup(i);
      }
      Arrays.sort(trackIndices);

      int currentAdaptationSetIndex = 0;
      int totalTracksInPreviousAdaptationSets = 0;
      int tracksInCurrentAdaptationSet =
          manifestAdaptationSets.get(adaptationSetIndices[0]).representations.size();
      for (int trackIndex : trackIndices) {
        while (trackIndex >= totalTracksInPreviousAdaptationSets + tracksInCurrentAdaptationSet) {
          currentAdaptationSetIndex++;
          totalTracksInPreviousAdaptationSets += tracksInCurrentAdaptationSet;
          tracksInCurrentAdaptationSet =
              manifestAdaptationSets
                  .get(adaptationSetIndices[currentAdaptationSetIndex])
                  .representations
                  .size();
        }
        streamKeys.add(
            new StreamKey(
                periodIndex,
                adaptationSetIndices[currentAdaptationSetIndex],
                trackIndex - totalTracksInPreviousAdaptationSets));
      }
    }
    return streamKeys;
  }

  @Override
  public long selectTracks(
      @NullableType TrackSelection[] selections,
      boolean[] mayRetainStreamFlags,
      @NullableType SampleStream[] streams,
      boolean[] streamResetFlags,
      long positionUs) {
    int[] streamIndexToTrackGroupIndex = getStreamIndexToTrackGroupIndex(selections);
    releaseDisabledStreams(selections, mayRetainStreamFlags, streams);
    releaseOrphanEmbeddedStreams(selections, streams, streamIndexToTrackGroupIndex);
    selectNewStreams(
        selections, streams, streamResetFlags, positionUs, streamIndexToTrackGroupIndex);

    ArrayList<ChunkSampleStream<DashChunkSource>> sampleStreamList = new ArrayList<>();
    ArrayList<EventSampleStream> eventSampleStreamList = new ArrayList<>();
    for (SampleStream sampleStream : streams) {
      if (sampleStream instanceof ChunkSampleStream) {
        @SuppressWarnings("unchecked")
        ChunkSampleStream<DashChunkSource> stream =
            (ChunkSampleStream<DashChunkSource>) sampleStream;
        sampleStreamList.add(stream);
      } else if (sampleStream instanceof EventSampleStream) {
        eventSampleStreamList.add((EventSampleStream) sampleStream);
      }
    }
    sampleStreams = newSampleStreamArray(sampleStreamList.size());
    sampleStreamList.toArray(sampleStreams);
    eventSampleStreams = new EventSampleStream[eventSampleStreamList.size()];
    eventSampleStreamList.toArray(eventSampleStreams);

    compositeSequenceableLoader =
        compositeSequenceableLoaderFactory.createCompositeSequenceableLoader(sampleStreams);
    return positionUs;
  }

  @Override
  public void discardBuffer(long positionUs, boolean toKeyframe) {
    for (ChunkSampleStream<DashChunkSource> sampleStream : sampleStreams) {
      sampleStream.discardBuffer(positionUs, toKeyframe);
    }
  }

  @Override
  public void reevaluateBuffer(long positionUs) {
    compositeSequenceableLoader.reevaluateBuffer(positionUs);
  }

  @Override
  public boolean continueLoading(long positionUs) {
    return compositeSequenceableLoader.continueLoading(positionUs);
  }

  @Override
  public boolean isLoading() {
    return compositeSequenceableLoader.isLoading();
  }

  @Override
  public long getNextLoadPositionUs() {
    return compositeSequenceableLoader.getNextLoadPositionUs();
  }

  @Override
  public long readDiscontinuity() {
    return C.TIME_UNSET;
  }

  @Override
  public long getBufferedPositionUs() {
    return compositeSequenceableLoader.getBufferedPositionUs();
  }

  @Override
  public long seekToUs(long positionUs) {
    for (ChunkSampleStream<DashChunkSource> sampleStream : sampleStreams) {
      sampleStream.seekToUs(positionUs);
    }
    for (EventSampleStream sampleStream : eventSampleStreams) {
      sampleStream.seekToUs(positionUs);
    }
    return positionUs;
  }

  @Override
  public long getAdjustedSeekPositionUs(long positionUs, SeekParameters seekParameters) {
    for (ChunkSampleStream<DashChunkSource> sampleStream : sampleStreams) {
      if (sampleStream.primaryTrackType == C.TRACK_TYPE_VIDEO) {
        return sampleStream.getAdjustedSeekPositionUs(positionUs, seekParameters);
      }
    }
    return positionUs;
  }

  // SequenceableLoader.Callback implementation.

  @Override
  public void onContinueLoadingRequested(ChunkSampleStream<DashChunkSource> sampleStream) {
    callback.onContinueLoadingRequested(this);
  }

  // Internal methods.

  private int[] getStreamIndexToTrackGroupIndex(TrackSelection[] selections) {
    int[] streamIndexToTrackGroupIndex = new int[selections.length];
    for (int i = 0; i < selections.length; i++) {
      if (selections[i] != null) {
        streamIndexToTrackGroupIndex[i] = trackGroups.indexOf(selections[i].getTrackGroup());
      } else {
        streamIndexToTrackGroupIndex[i] = C.INDEX_UNSET;
      }
    }
    return streamIndexToTrackGroupIndex;
  }

  private void releaseDisabledStreams(
      TrackSelection[] selections, boolean[] mayRetainStreamFlags, SampleStream[] streams) {
    for (int i = 0; i < selections.length; i++) {
      if (selections[i] == null || !mayRetainStreamFlags[i]) {
        if (streams[i] instanceof ChunkSampleStream) {
          @SuppressWarnings("unchecked")
          ChunkSampleStream<DashChunkSource> stream =
              (ChunkSampleStream<DashChunkSource>) streams[i];
          stream.release(this);
        } else if (streams[i] instanceof EmbeddedSampleStream) {
          ((EmbeddedSampleStream) streams[i]).release();
        }
        streams[i] = null;
      }
    }
  }

  private void releaseOrphanEmbeddedStreams(
      TrackSelection[] selections, SampleStream[] streams, int[] streamIndexToTrackGroupIndex) {
    for (int i = 0; i < selections.length; i++) {
      if (streams[i] instanceof EmptySampleStream || streams[i] instanceof EmbeddedSampleStream) {
        // We need to release an embedded stream if the corresponding primary stream is released.
        int primaryStreamIndex = getPrimaryStreamIndex(i, streamIndexToTrackGroupIndex);
        boolean mayRetainStream;
        if (primaryStreamIndex == C.INDEX_UNSET) {
          // If the corresponding primary stream is not selected, we may retain an existing
          // EmptySampleStream.
          mayRetainStream = streams[i] instanceof EmptySampleStream;
        } else {
          // If the corresponding primary stream is selected, we may retain the embedded stream if
          // the stream's parent still matches.
          mayRetainStream =
              (streams[i] instanceof EmbeddedSampleStream)
                  && ((EmbeddedSampleStream) streams[i]).parent == streams[primaryStreamIndex];
        }
        if (!mayRetainStream) {
          if (streams[i] instanceof EmbeddedSampleStream) {
            ((EmbeddedSampleStream) streams[i]).release();
          }
          streams[i] = null;
        }
      }
    }
  }

  private void selectNewStreams(
      TrackSelection[] selections,
      SampleStream[] streams,
      boolean[] streamResetFlags,
      long positionUs,
      int[] streamIndexToTrackGroupIndex) {
    // Create newly selected primary and event streams.
    for (int i = 0; i < selections.length; i++) {
      TrackSelection selection = selections[i];
      if (selection == null) {
        continue;
      }
      if (streams[i] == null) {
        // Create new stream for selection.
        streamResetFlags[i] = true;
        int trackGroupIndex = streamIndexToTrackGroupIndex[i];
        TrackGroupInfo trackGroupInfo = trackGroupInfos[trackGroupIndex];
        if (trackGroupInfo.trackGroupCategory == TrackGroupInfo.CATEGORY_PRIMARY) {
          streams[i] = buildSampleStream(trackGroupInfo, selection, positionUs);
        } else if (trackGroupInfo.trackGroupCategory == TrackGroupInfo.CATEGORY_MANIFEST_EVENTS) {
          EventStream eventStream = eventStreams.get(trackGroupInfo.eventStreamGroupIndex);
          Format format = selection.getTrackGroup().getFormat(0);
          streams[i] = new EventSampleStream(eventStream, format, manifest.dynamic);
        }
      } else if (streams[i] instanceof ChunkSampleStream) {
        // Update selection in existing stream.
        @SuppressWarnings("unchecked")
        ChunkSampleStream<DashChunkSource> stream = (ChunkSampleStream<DashChunkSource>) streams[i];
        stream.getChunkSource().updateTrackSelection(selection);
      }
    }
    // Create newly selected embedded streams from the corresponding primary stream. Note that this
    // second pass is needed because the primary stream may not have been created yet in a first
    // pass if the index of the primary stream is greater than the index of the embedded stream.
    for (int i = 0; i < selections.length; i++) {
      if (streams[i] == null && selections[i] != null) {
        int trackGroupIndex = streamIndexToTrackGroupIndex[i];
        TrackGroupInfo trackGroupInfo = trackGroupInfos[trackGroupIndex];
        if (trackGroupInfo.trackGroupCategory == TrackGroupInfo.CATEGORY_EMBEDDED) {
          int primaryStreamIndex = getPrimaryStreamIndex(i, streamIndexToTrackGroupIndex);
          if (primaryStreamIndex == C.INDEX_UNSET) {
            // If an embedded track is selected without the corresponding primary track, create an
            // empty sample stream instead.
            streams[i] = new EmptySampleStream();
          } else {
            streams[i] =
                ((ChunkSampleStream) streams[primaryStreamIndex])
                    .selectEmbeddedTrack(positionUs, trackGroupInfo.trackType);
          }
        }
      }
    }
  }

  private int getPrimaryStreamIndex(int embeddedStreamIndex, int[] streamIndexToTrackGroupIndex) {
    int embeddedTrackGroupIndex = streamIndexToTrackGroupIndex[embeddedStreamIndex];
    if (embeddedTrackGroupIndex == C.INDEX_UNSET) {
      return C.INDEX_UNSET;
    }
    int primaryTrackGroupIndex = trackGroupInfos[embeddedTrackGroupIndex].primaryTrackGroupIndex;
    for (int i = 0; i < streamIndexToTrackGroupIndex.length; i++) {
      int trackGroupIndex = streamIndexToTrackGroupIndex[i];
      if (trackGroupIndex == primaryTrackGroupIndex
          && trackGroupInfos[trackGroupIndex].trackGroupCategory
              == TrackGroupInfo.CATEGORY_PRIMARY) {
        return i;
      }
    }
    return C.INDEX_UNSET;
  }

  private static Pair<TrackGroupArray, TrackGroupInfo[]> buildTrackGroups(
      DrmSessionManager drmSessionManager,
      List<AdaptationSet> adaptationSets,
      List<EventStream> eventStreams) {
    int[][] groupedAdaptationSetIndices = getGroupedAdaptationSetIndices(adaptationSets);

    int primaryGroupCount = groupedAdaptationSetIndices.length;
    boolean[] primaryGroupHasEventMessageTrackFlags = new boolean[primaryGroupCount];
<<<<<<< HEAD
    Format[][] primaryGroupCea608TrackFormats = new Format[primaryGroupCount][];
    Format[][] primaryGroupCea708TrackFormats = new Format[primaryGroupCount][];
=======
    Format[][] primaryGroupClosedCaptionTrackFormats = new Format[primaryGroupCount][];
>>>>>>> 8a0d52be
    int totalEmbeddedTrackGroupCount =
        identifyEmbeddedTracks(
            primaryGroupCount,
            adaptationSets,
            groupedAdaptationSetIndices,
            primaryGroupHasEventMessageTrackFlags,
<<<<<<< HEAD
            primaryGroupCea608TrackFormats,
            primaryGroupCea708TrackFormats);
=======
            primaryGroupClosedCaptionTrackFormats);
>>>>>>> 8a0d52be

    int totalGroupCount = primaryGroupCount + totalEmbeddedTrackGroupCount + eventStreams.size();
    TrackGroup[] trackGroups = new TrackGroup[totalGroupCount];
    TrackGroupInfo[] trackGroupInfos = new TrackGroupInfo[totalGroupCount];

    int trackGroupCount =
        buildPrimaryAndEmbeddedTrackGroupInfos(
            drmSessionManager,
            adaptationSets,
            groupedAdaptationSetIndices,
            primaryGroupCount,
            primaryGroupHasEventMessageTrackFlags,
<<<<<<< HEAD
            primaryGroupCea608TrackFormats,
            primaryGroupCea708TrackFormats,
=======
            primaryGroupClosedCaptionTrackFormats,
>>>>>>> 8a0d52be
            trackGroups,
            trackGroupInfos);

    buildManifestEventTrackGroupInfos(eventStreams, trackGroups, trackGroupInfos, trackGroupCount);

    return Pair.create(new TrackGroupArray(trackGroups), trackGroupInfos);
  }

  /**
   * Groups adaptation sets. Two adaptations sets belong to the same group if either:
   *
   * <ul>
   *   <li>One is a trick-play adaptation set and uses a {@code
   *       http://dashif.org/guidelines/trickmode} essential or supplemental property to indicate
   *       that the other is the main adaptation set to which it corresponds.
   *   <li>The two adaptation sets are marked as safe for switching using {@code
   *       urn:mpeg:dash:adaptation-set-switching:2016} supplemental properties.
   * </ul>
   *
   * @param adaptationSets The adaptation sets to merge.
   * @return An array of groups, where each group is an array of adaptation set indices.
   */
  private static int[][] getGroupedAdaptationSetIndices(List<AdaptationSet> adaptationSets) {
    int adaptationSetCount = adaptationSets.size();
    SparseIntArray adaptationSetIdToIndex = new SparseIntArray(adaptationSetCount);
    List<List<Integer>> adaptationSetGroupedIndices = new ArrayList<>(adaptationSetCount);
    SparseArray<List<Integer>> adaptationSetIndexToGroupedIndices =
        new SparseArray<>(adaptationSetCount);

    // Initially make each adaptation set belong to its own group. Also build the
    // adaptationSetIdToIndex map.
    for (int i = 0; i < adaptationSetCount; i++) {
      adaptationSetIdToIndex.put(adaptationSets.get(i).id, i);
      List<Integer> initialGroup = new ArrayList<>();
      initialGroup.add(i);
      adaptationSetGroupedIndices.add(initialGroup);
      adaptationSetIndexToGroupedIndices.put(i, initialGroup);
    }

    // Merge adaptation set groups.
    for (int i = 0; i < adaptationSetCount; i++) {
      int mergedGroupIndex = i;
      AdaptationSet adaptationSet = adaptationSets.get(i);

      // Trick-play adaptation sets are merged with their corresponding main adaptation sets.
      @Nullable
      Descriptor trickPlayProperty = findTrickPlayProperty(adaptationSet.essentialProperties);
      if (trickPlayProperty == null) {
        // Trick-play can also be specified using a supplemental property.
        trickPlayProperty = findTrickPlayProperty(adaptationSet.supplementalProperties);
      }
      if (trickPlayProperty != null) {
        int mainAdaptationSetId = Integer.parseInt(trickPlayProperty.value);
        int mainAdaptationSetIndex =
            adaptationSetIdToIndex.get(mainAdaptationSetId, /* valueIfKeyNotFound= */ -1);
        if (mainAdaptationSetIndex != -1) {
          mergedGroupIndex = mainAdaptationSetIndex;
        }
      }

      // Adaptation sets that are safe for switching are merged, using the smallest index for the
      // merged group.
      if (mergedGroupIndex == i) {
        @Nullable
        Descriptor adaptationSetSwitchingProperty =
            findAdaptationSetSwitchingProperty(adaptationSet.supplementalProperties);
        if (adaptationSetSwitchingProperty != null) {
          String[] otherAdaptationSetIds = Util.split(adaptationSetSwitchingProperty.value, ",");
          for (String adaptationSetId : otherAdaptationSetIds) {
            int otherAdaptationSetId =
                adaptationSetIdToIndex.get(
                    Integer.parseInt(adaptationSetId), /* valueIfKeyNotFound= */ -1);
            if (otherAdaptationSetId != -1) {
              mergedGroupIndex = min(mergedGroupIndex, otherAdaptationSetId);
            }
          }
        }
      }

      // Merge the groups if necessary.
      if (mergedGroupIndex != i) {
        List<Integer> thisGroup = adaptationSetIndexToGroupedIndices.get(i);
        List<Integer> mergedGroup = adaptationSetIndexToGroupedIndices.get(mergedGroupIndex);
        mergedGroup.addAll(thisGroup);
        adaptationSetIndexToGroupedIndices.put(i, mergedGroup);
        adaptationSetGroupedIndices.remove(thisGroup);
      }
    }

    int[][] groupedAdaptationSetIndices = new int[adaptationSetGroupedIndices.size()][];
    for (int i = 0; i < groupedAdaptationSetIndices.length; i++) {
      groupedAdaptationSetIndices[i] = Ints.toArray(adaptationSetGroupedIndices.get(i));
      // Restore the original adaptation set order within each group.
      Arrays.sort(groupedAdaptationSetIndices[i]);
    }
    return groupedAdaptationSetIndices;
  }

  /**
   * Iterates through list of primary track groups and identifies embedded tracks.
   *
   * @param primaryGroupCount The number of primary track groups.
   * @param adaptationSets The list of {@link AdaptationSet} of the current DASH period.
   * @param groupedAdaptationSetIndices The indices of {@link AdaptationSet} that belongs to the
   *     same primary group, grouped in primary track groups order.
   * @param primaryGroupHasEventMessageTrackFlags An output array to be filled with flags indicating
   *     whether each of the primary track groups contains an embedded event message track.
<<<<<<< HEAD
   * @param primaryGroupCea608TrackFormats An output array to be filled with track formats for
   *     CEA-608 tracks embedded in each of the primary track groups.
   * @param primaryGroupCea608TrackFormats An output array to be filled with track formats for
   *     CEA-708 tracks embedded in each of the primary track groups.
   *
=======
   * @param primaryGroupClosedCaptionTrackFormats An output array to be filled with track formats
   *     for closed caption tracks embedded in each of the primary track groups.
>>>>>>> 8a0d52be
   * @return Total number of embedded track groups.
   */
  private static int identifyEmbeddedTracks(
      int primaryGroupCount,
      List<AdaptationSet> adaptationSets,
      int[][] groupedAdaptationSetIndices,
      boolean[] primaryGroupHasEventMessageTrackFlags,
<<<<<<< HEAD
      Format[][] primaryGroupCea608TrackFormats,
      Format[][] primaryGroupCea708TrackFormats) {
=======
      Format[][] primaryGroupClosedCaptionTrackFormats) {
>>>>>>> 8a0d52be
    int numEmbeddedTrackGroups = 0;
    for (int i = 0; i < primaryGroupCount; i++) {
      if (hasEventMessageTrack(adaptationSets, groupedAdaptationSetIndices[i])) {
        primaryGroupHasEventMessageTrackFlags[i] = true;
        numEmbeddedTrackGroups++;
      }
      primaryGroupClosedCaptionTrackFormats[i] =
          getClosedCaptionTrackFormats(adaptationSets, groupedAdaptationSetIndices[i]);
      if (primaryGroupClosedCaptionTrackFormats[i].length != 0) {
        numEmbeddedTrackGroups++;
      }
      primaryGroupCea708TrackFormats[i] =
          DashCEA708TracksUtil.getCea708TrackFormats(adaptationSets, groupedAdaptationSetIndices[i]);
      if (primaryGroupCea708TrackFormats[i].length != 0) {
        numEmbeddedTrackGroups++;
      }
    }
    return numEmbeddedTrackGroups;
  }

  private static int buildPrimaryAndEmbeddedTrackGroupInfos(
      DrmSessionManager drmSessionManager,
      List<AdaptationSet> adaptationSets,
      int[][] groupedAdaptationSetIndices,
      int primaryGroupCount,
      boolean[] primaryGroupHasEventMessageTrackFlags,
<<<<<<< HEAD
      Format[][] primaryGroupCea608TrackFormats,
      Format[][] primaryGroupCea708TrackFormats,
=======
      Format[][] primaryGroupClosedCaptionTrackFormats,
>>>>>>> 8a0d52be
      TrackGroup[] trackGroups,
      TrackGroupInfo[] trackGroupInfos) {
    int trackGroupCount = 0;
    for (int i = 0; i < primaryGroupCount; i++) {
      int[] adaptationSetIndices = groupedAdaptationSetIndices[i];
      List<Representation> representations = new ArrayList<>();
      for (int adaptationSetIndex : adaptationSetIndices) {
        representations.addAll(adaptationSets.get(adaptationSetIndex).representations);
      }
      Format[] formats = new Format[representations.size()];
      for (int j = 0; j < formats.length; j++) {
        Format format = representations.get(j).format;
        formats[j] =
            format.copyWithExoMediaCryptoType(drmSessionManager.getExoMediaCryptoType(format));
      }

      AdaptationSet firstAdaptationSet = adaptationSets.get(adaptationSetIndices[0]);
      int primaryTrackGroupIndex = trackGroupCount++;
      int eventMessageTrackGroupIndex =
          primaryGroupHasEventMessageTrackFlags[i] ? trackGroupCount++ : C.INDEX_UNSET;
      int closedCaptionTrackGroupIndex =
          primaryGroupClosedCaptionTrackFormats[i].length != 0 ? trackGroupCount++ : C.INDEX_UNSET;

      //Added by Fred.
      int cea708TrackGroupIndex =
          primaryGroupCea708TrackFormats[i].length != 0 ? trackGroupCount++ : C.INDEX_UNSET;

      trackGroups[primaryTrackGroupIndex] = new TrackGroup(formats);
      trackGroupInfos[primaryTrackGroupIndex] =
          TrackGroupInfo.primaryTrack(
              firstAdaptationSet.type,
              adaptationSetIndices,
              primaryTrackGroupIndex,
              eventMessageTrackGroupIndex,
<<<<<<< HEAD
              cea608TrackGroupIndex,
              cea708TrackGroupIndex);
=======
              closedCaptionTrackGroupIndex);
>>>>>>> 8a0d52be
      if (eventMessageTrackGroupIndex != C.INDEX_UNSET) {
        Format format =
            new Format.Builder()
                .setId(firstAdaptationSet.id + ":emsg")
                .setSampleMimeType(MimeTypes.APPLICATION_EMSG)
                .build();
        trackGroups[eventMessageTrackGroupIndex] = new TrackGroup(format);
        trackGroupInfos[eventMessageTrackGroupIndex] =
            TrackGroupInfo.embeddedEmsgTrack(adaptationSetIndices, primaryTrackGroupIndex);
      }
      if (closedCaptionTrackGroupIndex != C.INDEX_UNSET) {
        trackGroups[closedCaptionTrackGroupIndex] =
            new TrackGroup(primaryGroupClosedCaptionTrackFormats[i]);
        trackGroupInfos[closedCaptionTrackGroupIndex] =
            TrackGroupInfo.embeddedClosedCaptionTrack(adaptationSetIndices, primaryTrackGroupIndex);
      }
      //Add by fred.
      if (cea708TrackGroupIndex != C.INDEX_UNSET) {
        trackGroups[cea708TrackGroupIndex] = new TrackGroup(primaryGroupCea708TrackFormats[i]);
        trackGroupInfos[cea708TrackGroupIndex] =
            TrackGroupInfo.embeddedCea708Track(adaptationSetIndices, primaryTrackGroupIndex);
      }
    }
    return trackGroupCount;
  }

  private static void buildManifestEventTrackGroupInfos(List<EventStream> eventStreams,
      TrackGroup[] trackGroups, TrackGroupInfo[] trackGroupInfos, int existingTrackGroupCount) {
    for (int i = 0; i < eventStreams.size(); i++) {
      EventStream eventStream = eventStreams.get(i);
      Format format =
          new Format.Builder()
              .setId(eventStream.id())
              .setSampleMimeType(MimeTypes.APPLICATION_EMSG)
              .build();
      trackGroups[existingTrackGroupCount] = new TrackGroup(format);
      trackGroupInfos[existingTrackGroupCount++] = TrackGroupInfo.mpdEventTrack(i);
    }
  }

  private ChunkSampleStream<DashChunkSource> buildSampleStream(TrackGroupInfo trackGroupInfo,
      TrackSelection selection, long positionUs) {
    int embeddedTrackCount = 0;
    boolean enableEventMessageTrack =
        trackGroupInfo.embeddedEventMessageTrackGroupIndex != C.INDEX_UNSET;
    TrackGroup embeddedEventMessageTrackGroup = null;
    if (enableEventMessageTrack) {
      embeddedEventMessageTrackGroup =
          trackGroups.get(trackGroupInfo.embeddedEventMessageTrackGroupIndex);
      embeddedTrackCount++;
    }
    boolean enableClosedCaptionTrack =
        trackGroupInfo.embeddedClosedCaptionTrackGroupIndex != C.INDEX_UNSET;
    TrackGroup embeddedClosedCaptionTrackGroup = null;
    if (enableClosedCaptionTrack) {
      embeddedClosedCaptionTrackGroup =
          trackGroups.get(trackGroupInfo.embeddedClosedCaptionTrackGroupIndex);
      embeddedTrackCount += embeddedClosedCaptionTrackGroup.length;
    }

    Format[] embeddedTrackFormats = new Format[embeddedTrackCount];
    int[] embeddedTrackTypes = new int[embeddedTrackCount];
    embeddedTrackCount = 0;
    if (enableEventMessageTrack) {
      embeddedTrackFormats[embeddedTrackCount] = embeddedEventMessageTrackGroup.getFormat(0);
      embeddedTrackTypes[embeddedTrackCount] = C.TRACK_TYPE_METADATA;
      embeddedTrackCount++;
    }
    List<Format> embeddedClosedCaptionTrackFormats = new ArrayList<>();
    if (enableClosedCaptionTrack) {
      for (int i = 0; i < embeddedClosedCaptionTrackGroup.length; i++) {
        embeddedTrackFormats[embeddedTrackCount] = embeddedClosedCaptionTrackGroup.getFormat(i);
        embeddedTrackTypes[embeddedTrackCount] = C.TRACK_TYPE_TEXT;
        embeddedClosedCaptionTrackFormats.add(embeddedTrackFormats[embeddedTrackCount]);
        embeddedTrackCount++;
      }
    }

    PlayerTrackEmsgHandler trackPlayerEmsgHandler =
        manifest.dynamic && enableEventMessageTrack
            ? playerEmsgHandler.newPlayerTrackEmsgHandler()
            : null;
    DashChunkSource chunkSource =
        chunkSourceFactory.createDashChunkSource(
            manifestLoaderErrorThrower,
            manifest,
            periodIndex,
            trackGroupInfo.adaptationSetIndices,
            selection,
            trackGroupInfo.trackType,
            elapsedRealtimeOffsetMs,
            enableEventMessageTrack,
            embeddedClosedCaptionTrackFormats,
            trackPlayerEmsgHandler,
            transferListener);
    ChunkSampleStream<DashChunkSource> stream =
        new ChunkSampleStream<>(
            trackGroupInfo.trackType,
            embeddedTrackTypes,
            embeddedTrackFormats,
            chunkSource,
            this,
            allocator,
            positionUs,
            drmSessionManager,
            drmEventDispatcher,
            loadErrorHandlingPolicy,
            mediaSourceEventDispatcher);
    synchronized (this) {
      // The map is also accessed on the loading thread so synchronize access.
      trackEmsgHandlerBySampleStream.put(stream, trackPlayerEmsgHandler);
    }
    return stream;
  }

  @Nullable
  private static Descriptor findAdaptationSetSwitchingProperty(List<Descriptor> descriptors) {
    return findDescriptor(descriptors, "urn:mpeg:dash:adaptation-set-switching:2016");
  }

  @Nullable
  private static Descriptor findTrickPlayProperty(List<Descriptor> descriptors) {
    return findDescriptor(descriptors, "http://dashif.org/guidelines/trickmode");
  }

  @Nullable
  private static Descriptor findDescriptor(List<Descriptor> descriptors, String schemeIdUri) {
    for (int i = 0; i < descriptors.size(); i++) {
      Descriptor descriptor = descriptors.get(i);
      if (schemeIdUri.equals(descriptor.schemeIdUri)) {
        return descriptor;
      }
    }
    return null;
  }

  private static boolean hasEventMessageTrack(List<AdaptationSet> adaptationSets,
      int[] adaptationSetIndices) {
    for (int i : adaptationSetIndices) {
      List<Representation> representations = adaptationSets.get(i).representations;
      for (int j = 0; j < representations.size(); j++) {
        Representation representation = representations.get(j);
        if (!representation.inbandEventStreams.isEmpty()) {
          return true;
        }
      }
    }
    return false;
  }

  private static Format[] getClosedCaptionTrackFormats(
      List<AdaptationSet> adaptationSets, int[] adaptationSetIndices) {
    for (int i : adaptationSetIndices) {
      AdaptationSet adaptationSet = adaptationSets.get(i);
      List<Descriptor> descriptors = adaptationSets.get(i).accessibilityDescriptors;
      for (int j = 0; j < descriptors.size(); j++) {
        Descriptor descriptor = descriptors.get(j);
        if ("urn:scte:dash:cc:cea-608:2015".equals(descriptor.schemeIdUri)) {
          Format cea608Format =
              new Format.Builder()
                  .setSampleMimeType(MimeTypes.APPLICATION_CEA608)
                  .setId(adaptationSet.id + ":cea608")
                  .build();
          return parseClosedCaptionDescriptor(
              descriptor, CEA608_SERVICE_DESCRIPTOR_REGEX, cea608Format);
        } else if ("urn:scte:dash:cc:cea-708:2015".equals(descriptor.schemeIdUri)) {
          Format cea708Format =
              new Format.Builder()
                  .setSampleMimeType(MimeTypes.APPLICATION_CEA708)
                  .setId(adaptationSet.id + ":cea708")
                  .build();
          return parseClosedCaptionDescriptor(
              descriptor, CEA708_SERVICE_DESCRIPTOR_REGEX, cea708Format);
        }
      }
    }
    return new Format[0];
  }

  private static Format[] parseClosedCaptionDescriptor(
      Descriptor descriptor, Pattern serviceDescriptorRegex, Format baseFormat) {
    @Nullable String value = descriptor.value;
    if (value == null) {
      // There are embedded closed caption tracks, but service information is not declared.
      return new Format[] {baseFormat};
    }
    String[] services = Util.split(value, ";");
    Format[] formats = new Format[services.length];
    for (int i = 0; i < services.length; i++) {
      Matcher matcher = serviceDescriptorRegex.matcher(services[i]);
      if (!matcher.matches()) {
        // If we can't parse service information for all services, assume a single track.
        return new Format[] {baseFormat};
      }
      int accessibilityChannel = Integer.parseInt(matcher.group(1));
      formats[i] =
          baseFormat
              .buildUpon()
              .setId(baseFormat.id + ":" + accessibilityChannel)
              .setAccessibilityChannel(accessibilityChannel)
              .setLanguage(matcher.group(2))
              .build();
    }
    return formats;
  }

  // We won't assign the array to a variable that erases the generic type, and then write into it.
  @SuppressWarnings({"unchecked", "rawtypes"})
  private static ChunkSampleStream<DashChunkSource>[] newSampleStreamArray(int length) {
    return new ChunkSampleStream[length];
  }

  private static final class TrackGroupInfo {

    @Documented
    @Retention(RetentionPolicy.SOURCE)
    @IntDef({CATEGORY_PRIMARY, CATEGORY_EMBEDDED, CATEGORY_MANIFEST_EVENTS})
    public @interface TrackGroupCategory {}

    /**
     * A normal track group that has its samples drawn from the stream.
     * For example: a video Track Group or an audio Track Group.
     */
    private static final int CATEGORY_PRIMARY = 0;

    /**
     * A track group whose samples are embedded within one of the primary streams. For example: an
     * EMSG track has its sample embedded in emsg atoms in one of the primary streams.
     */
    private static final int CATEGORY_EMBEDDED = 1;

    /**
     * A track group that has its samples listed explicitly in the DASH manifest file.
     * For example: an EventStream track has its sample (Events) included directly in the DASH
     * manifest file.
     */
    private static final int CATEGORY_MANIFEST_EVENTS = 2;

    public final int[] adaptationSetIndices;
    public final int trackType;
    @TrackGroupCategory public final int trackGroupCategory;

    public final int eventStreamGroupIndex;
    public final int primaryTrackGroupIndex;
    public final int embeddedEventMessageTrackGroupIndex;
<<<<<<< HEAD
    public final int embeddedCea608TrackGroupIndex;
    //To support CC708 track group,added by Fred.
    public final int embeddedCea708TrackGroupIndex;
=======
    public final int embeddedClosedCaptionTrackGroupIndex;

>>>>>>> 8a0d52be
    public static TrackGroupInfo primaryTrack(
        int trackType,
        int[] adaptationSetIndices,
        int primaryTrackGroupIndex,
        int embeddedEventMessageTrackGroupIndex,
<<<<<<< HEAD
        int embeddedCea608TrackGroupIndex,
        int embeddedCea708TrackGroupIndex) {
=======
        int embeddedClosedCaptionTrackGroupIndex) {
>>>>>>> 8a0d52be
      return new TrackGroupInfo(
          trackType,
          CATEGORY_PRIMARY,
          adaptationSetIndices,
          primaryTrackGroupIndex,
          embeddedEventMessageTrackGroupIndex,
<<<<<<< HEAD
          embeddedCea608TrackGroupIndex,
          embeddedCea708TrackGroupIndex,
=======
          embeddedClosedCaptionTrackGroupIndex,
>>>>>>> 8a0d52be
          /* eventStreamGroupIndex= */ -1);
    }

    public static TrackGroupInfo embeddedEmsgTrack(int[] adaptationSetIndices,
        int primaryTrackGroupIndex) {
      return new TrackGroupInfo(
          C.TRACK_TYPE_METADATA,
          CATEGORY_EMBEDDED,
          adaptationSetIndices,
          primaryTrackGroupIndex,
          C.INDEX_UNSET,
          C.INDEX_UNSET,
          /* eventStreamGroupIndex= */ -1);
    }

    public static TrackGroupInfo embeddedClosedCaptionTrack(
        int[] adaptationSetIndices, int primaryTrackGroupIndex) {
      return new TrackGroupInfo(
          C.TRACK_TYPE_TEXT,
          CATEGORY_EMBEDDED,
          adaptationSetIndices,
          primaryTrackGroupIndex,
          C.INDEX_UNSET,
          C.INDEX_UNSET,
          /* eventStreamGroupIndex= */ -1);
    }

    public static TrackGroupInfo mpdEventTrack(int eventStreamIndex) {
      return new TrackGroupInfo(
          C.TRACK_TYPE_METADATA,
          CATEGORY_MANIFEST_EVENTS,
          new int[0],
          /* primaryTrackGroupIndex= */ -1,
          C.INDEX_UNSET,
          C.INDEX_UNSET,
          eventStreamIndex);
    }

    private TrackGroupInfo(
        int trackType,
        @TrackGroupCategory int trackGroupCategory,
        int[] adaptationSetIndices,
        int primaryTrackGroupIndex,
        int embeddedEventMessageTrackGroupIndex,
        int embeddedClosedCaptionTrackGroupIndex,
        int eventStreamGroupIndex) {
      this.trackType = trackType;
      this.adaptationSetIndices = adaptationSetIndices;
      this.trackGroupCategory = trackGroupCategory;
      this.primaryTrackGroupIndex = primaryTrackGroupIndex;
      this.embeddedEventMessageTrackGroupIndex = embeddedEventMessageTrackGroupIndex;
      this.embeddedClosedCaptionTrackGroupIndex = embeddedClosedCaptionTrackGroupIndex;
      this.eventStreamGroupIndex = eventStreamGroupIndex;
      this.embeddedCea708TrackGroupIndex = C.INDEX_UNSET;
    }

    //To support CC708 track group,added by Fred.
    public static TrackGroupInfo embeddedCea708Track(int[] adaptationSetIndices,
                                                     int primaryTrackGroupIndex) {
      return new TrackGroupInfo(
          C.TRACK_TYPE_TEXT,
          CATEGORY_EMBEDDED,
          adaptationSetIndices,
          primaryTrackGroupIndex,
          C.INDEX_UNSET,
          C.INDEX_UNSET,
          /* eventStreamGroupIndex= */ -1);
    }

    private TrackGroupInfo(
        int trackType,
        @TrackGroupCategory int trackGroupCategory,
        int[] adaptationSetIndices,
        int primaryTrackGroupIndex,
        int embeddedEventMessageTrackGroupIndex,
        int embeddedCea608TrackGroupIndex,
        int embeddedCea708TrackGroupIndex,
        int eventStreamGroupIndex) {
      this.trackType = trackType;
      this.adaptationSetIndices = adaptationSetIndices;
      this.trackGroupCategory = trackGroupCategory;
      this.primaryTrackGroupIndex = primaryTrackGroupIndex;
      this.embeddedEventMessageTrackGroupIndex = embeddedEventMessageTrackGroupIndex;
      this.embeddedCea608TrackGroupIndex = embeddedCea608TrackGroupIndex;
      this.embeddedCea708TrackGroupIndex = embeddedCea708TrackGroupIndex;
      this.eventStreamGroupIndex = eventStreamGroupIndex;
    }

  }

}<|MERGE_RESOLUTION|>--- conflicted
+++ resolved
@@ -492,24 +492,16 @@
 
     int primaryGroupCount = groupedAdaptationSetIndices.length;
     boolean[] primaryGroupHasEventMessageTrackFlags = new boolean[primaryGroupCount];
-<<<<<<< HEAD
     Format[][] primaryGroupCea608TrackFormats = new Format[primaryGroupCount][];
     Format[][] primaryGroupCea708TrackFormats = new Format[primaryGroupCount][];
-=======
-    Format[][] primaryGroupClosedCaptionTrackFormats = new Format[primaryGroupCount][];
->>>>>>> 8a0d52be
     int totalEmbeddedTrackGroupCount =
         identifyEmbeddedTracks(
             primaryGroupCount,
             adaptationSets,
             groupedAdaptationSetIndices,
             primaryGroupHasEventMessageTrackFlags,
-<<<<<<< HEAD
             primaryGroupCea608TrackFormats,
             primaryGroupCea708TrackFormats);
-=======
-            primaryGroupClosedCaptionTrackFormats);
->>>>>>> 8a0d52be
 
     int totalGroupCount = primaryGroupCount + totalEmbeddedTrackGroupCount + eventStreams.size();
     TrackGroup[] trackGroups = new TrackGroup[totalGroupCount];
@@ -522,12 +514,8 @@
             groupedAdaptationSetIndices,
             primaryGroupCount,
             primaryGroupHasEventMessageTrackFlags,
-<<<<<<< HEAD
             primaryGroupCea608TrackFormats,
             primaryGroupCea708TrackFormats,
-=======
-            primaryGroupClosedCaptionTrackFormats,
->>>>>>> 8a0d52be
             trackGroups,
             trackGroupInfos);
 
@@ -635,16 +623,11 @@
    *     same primary group, grouped in primary track groups order.
    * @param primaryGroupHasEventMessageTrackFlags An output array to be filled with flags indicating
    *     whether each of the primary track groups contains an embedded event message track.
-<<<<<<< HEAD
    * @param primaryGroupCea608TrackFormats An output array to be filled with track formats for
    *     CEA-608 tracks embedded in each of the primary track groups.
    * @param primaryGroupCea608TrackFormats An output array to be filled with track formats for
    *     CEA-708 tracks embedded in each of the primary track groups.
    *
-=======
-   * @param primaryGroupClosedCaptionTrackFormats An output array to be filled with track formats
-   *     for closed caption tracks embedded in each of the primary track groups.
->>>>>>> 8a0d52be
    * @return Total number of embedded track groups.
    */
   private static int identifyEmbeddedTracks(
@@ -652,12 +635,8 @@
       List<AdaptationSet> adaptationSets,
       int[][] groupedAdaptationSetIndices,
       boolean[] primaryGroupHasEventMessageTrackFlags,
-<<<<<<< HEAD
       Format[][] primaryGroupCea608TrackFormats,
       Format[][] primaryGroupCea708TrackFormats) {
-=======
-      Format[][] primaryGroupClosedCaptionTrackFormats) {
->>>>>>> 8a0d52be
     int numEmbeddedTrackGroups = 0;
     for (int i = 0; i < primaryGroupCount; i++) {
       if (hasEventMessageTrack(adaptationSets, groupedAdaptationSetIndices[i])) {
@@ -684,12 +663,8 @@
       int[][] groupedAdaptationSetIndices,
       int primaryGroupCount,
       boolean[] primaryGroupHasEventMessageTrackFlags,
-<<<<<<< HEAD
       Format[][] primaryGroupCea608TrackFormats,
       Format[][] primaryGroupCea708TrackFormats,
-=======
-      Format[][] primaryGroupClosedCaptionTrackFormats,
->>>>>>> 8a0d52be
       TrackGroup[] trackGroups,
       TrackGroupInfo[] trackGroupInfos) {
     int trackGroupCount = 0;
@@ -724,12 +699,8 @@
               adaptationSetIndices,
               primaryTrackGroupIndex,
               eventMessageTrackGroupIndex,
-<<<<<<< HEAD
               cea608TrackGroupIndex,
               cea708TrackGroupIndex);
-=======
-              closedCaptionTrackGroupIndex);
->>>>>>> 8a0d52be
       if (eventMessageTrackGroupIndex != C.INDEX_UNSET) {
         Format format =
             new Format.Builder()
@@ -975,37 +946,24 @@
     public final int eventStreamGroupIndex;
     public final int primaryTrackGroupIndex;
     public final int embeddedEventMessageTrackGroupIndex;
-<<<<<<< HEAD
     public final int embeddedCea608TrackGroupIndex;
     //To support CC708 track group,added by Fred.
     public final int embeddedCea708TrackGroupIndex;
-=======
-    public final int embeddedClosedCaptionTrackGroupIndex;
-
->>>>>>> 8a0d52be
     public static TrackGroupInfo primaryTrack(
         int trackType,
         int[] adaptationSetIndices,
         int primaryTrackGroupIndex,
         int embeddedEventMessageTrackGroupIndex,
-<<<<<<< HEAD
         int embeddedCea608TrackGroupIndex,
         int embeddedCea708TrackGroupIndex) {
-=======
-        int embeddedClosedCaptionTrackGroupIndex) {
->>>>>>> 8a0d52be
       return new TrackGroupInfo(
           trackType,
           CATEGORY_PRIMARY,
           adaptationSetIndices,
           primaryTrackGroupIndex,
           embeddedEventMessageTrackGroupIndex,
-<<<<<<< HEAD
           embeddedCea608TrackGroupIndex,
           embeddedCea708TrackGroupIndex,
-=======
-          embeddedClosedCaptionTrackGroupIndex,
->>>>>>> 8a0d52be
           /* eventStreamGroupIndex= */ -1);
     }
 
@@ -1093,7 +1051,6 @@
       this.embeddedCea708TrackGroupIndex = embeddedCea708TrackGroupIndex;
       this.eventStreamGroupIndex = eventStreamGroupIndex;
     }
-
   }
 
 }
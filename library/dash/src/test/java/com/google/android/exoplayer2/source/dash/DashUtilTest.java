/*
 * Copyright (C) 2017 The Android Open Source Project
 *
 * Licensed under the Apache License, Version 2.0 (the "License");
 * you may not use this file except in compliance with the License.
 * You may obtain a copy of the License at
 *
 *      http://www.apache.org/licenses/LICENSE-2.0
 *
 * Unless required by applicable law or agreed to in writing, software
 * distributed under the License is distributed on an "AS IS" BASIS,
 * WITHOUT WARRANTIES OR CONDITIONS OF ANY KIND, either express or implied.
 * See the License for the specific language governing permissions and
 * limitations under the License.
 */
package com.google.android.exoplayer2.source.dash;

import static com.google.common.truth.Truth.assertThat;

import androidx.test.ext.junit.runners.AndroidJUnit4;
import com.google.android.exoplayer2.C;
import com.google.android.exoplayer2.Format;
import com.google.android.exoplayer2.drm.DrmInitData;
import com.google.android.exoplayer2.drm.DrmInitData.SchemeData;
import com.google.android.exoplayer2.source.dash.manifest.AdaptationSet;
import com.google.android.exoplayer2.source.dash.manifest.Period;
import com.google.android.exoplayer2.source.dash.manifest.Representation;
import com.google.android.exoplayer2.source.dash.manifest.SegmentBase.SingleSegmentBase;
import com.google.android.exoplayer2.upstream.DummyDataSource;
import com.google.android.exoplayer2.util.MimeTypes;
import java.util.Arrays;
import java.util.Collections;
import org.junit.Test;
import org.junit.runner.RunWith;

/** Unit tests for {@link DashUtil}. */
@RunWith(AndroidJUnit4.class)
public final class DashUtilTest {

  @Test
  public void loadDrmInitDataFromManifest() throws Exception {
    Period period = newPeriod(newAdaptationSet(newRepresentation(newDrmInitData())));
    Format format = DashUtil.loadFormatWithDrmInitData(DummyDataSource.INSTANCE, period);
    assertThat(format.drmInitData).isEqualTo(newDrmInitData());
  }

  @Test
  public void loadDrmInitDataMissing() throws Exception {
    Period period = newPeriod(newAdaptationSet(newRepresentation(null /* no init data */)));
    Format format = DashUtil.loadFormatWithDrmInitData(DummyDataSource.INSTANCE, period);
    assertThat(format.drmInitData).isNull();
  }

  @Test
  public void loadDrmInitDataNoRepresentations() throws Exception {
    Period period = newPeriod(newAdaptationSet(/* no representation */ ));
    Format format = DashUtil.loadFormatWithDrmInitData(DummyDataSource.INSTANCE, period);
    assertThat(format).isNull();
  }

  @Test
  public void loadDrmInitDataNoAdaptationSets() throws Exception {
    Period period = newPeriod(/* no adaptation set */ );
    Format format = DashUtil.loadFormatWithDrmInitData(DummyDataSource.INSTANCE, period);
    assertThat(format).isNull();
  }

  private static Period newPeriod(AdaptationSet... adaptationSets) {
    return new Period("", 0, Arrays.asList(adaptationSets));
  }

<<<<<<< HEAD
  private static AdaptationSet newAdaptationSets(Representation... representations) {
=======
  private static AdaptationSet newAdaptationSet(Representation... representations) {
>>>>>>> 8a0d52be
    return new AdaptationSet(
        /* id= */ 0,
        C.TRACK_TYPE_VIDEO,
        Arrays.asList(representations),
        /* accessibilityDescriptors= */ Collections.emptyList(),
        /* essentialProperties= */ Collections.emptyList(),
        /* supplementalProperties= */ Collections.emptyList());
  }

  private static Representation newRepresentation(DrmInitData drmInitData) {
    Format format =
        new Format.Builder()
            .setContainerMimeType(MimeTypes.VIDEO_MP4)
            .setSampleMimeType(MimeTypes.VIDEO_H264)
            .setDrmInitData(drmInitData)
            .build();
    return Representation.newInstance(0, format, "", new SingleSegmentBase());
  }

  private static DrmInitData newDrmInitData() {
    return new DrmInitData(
        new SchemeData(C.WIDEVINE_UUID, "mimeType", new byte[] {1, 4, 7, 0, 3, 6}));
  }
}<|MERGE_RESOLUTION|>--- conflicted
+++ resolved
@@ -69,11 +69,7 @@
     return new Period("", 0, Arrays.asList(adaptationSets));
   }
 
-<<<<<<< HEAD
-  private static AdaptationSet newAdaptationSets(Representation... representations) {
-=======
   private static AdaptationSet newAdaptationSet(Representation... representations) {
->>>>>>> 8a0d52be
     return new AdaptationSet(
         /* id= */ 0,
         C.TRACK_TYPE_VIDEO,

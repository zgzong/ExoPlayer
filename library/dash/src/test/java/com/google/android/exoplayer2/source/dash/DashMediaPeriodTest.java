--- conflicted
+++ resolved
@@ -86,19 +86,7 @@
                 adaptationSets.get(3).representations.get(0).format),
             new TrackGroup(adaptationSets.get(1).representations.get(0).format));
 
-<<<<<<< HEAD
-  private static AdaptationSet createAdaptationSet(
-      int id, int trackType, @Nullable Descriptor descriptor, Representation... representations) {
-    return new AdaptationSet(
-        id,
-        trackType,
-        Arrays.asList(representations),
-        /* accessibilityDescriptors= */ Collections.emptyList(),
-        /* essentialProperties= */ Collections.emptyList(),
-        descriptor == null ? Collections.emptyList() : Collections.singletonList(descriptor));
-=======
-    MediaPeriodAsserts.assertTrackGroups(dashMediaPeriod, expectedTrackGroups);
->>>>>>> 8a0d52be
+    MediaPeriodAsserts.assertTrackGroups(dashMediaPeriod, expectedTrackGroups);
   }
 
   @Test

--- conflicted
+++ resolved
@@ -42,14 +42,6 @@
 @RunWith(AndroidJUnit4.class)
 public class DashManifestParserTest {
 
-<<<<<<< HEAD
-  private static final String SAMPLE_MPD = "sample_mpd";
-  private static final String SAMPLE_MPD_UNKNOWN_MIME_TYPE = "sample_mpd_unknown_mime_type";
-  private static final String SAMPLE_MPD_SEGMENT_TEMPLATE = "sample_mpd_segment_template";
-  private static final String SAMPLE_MPD_EVENT_STREAM = "sample_mpd_event_stream";
-  private static final String SAMPLE_MPD_LABELS = "sample_mpd_labels";
-  private static final String SAMPLE_MPD_TRICK_PLAY = "mpd/sample_mpd_trick_play";
-=======
   private static final String SAMPLE_MPD = "media/mpd/sample_mpd";
   private static final String SAMPLE_MPD_UNKNOWN_MIME_TYPE =
       "media/mpd/sample_mpd_unknown_mime_type";
@@ -59,7 +51,6 @@
   private static final String SAMPLE_MPD_ASSET_IDENTIFIER = "media/mpd/sample_mpd_asset_identifier";
   private static final String SAMPLE_MPD_TEXT = "media/mpd/sample_mpd_text";
   private static final String SAMPLE_MPD_TRICK_PLAY = "media/mpd/sample_mpd_trick_play";
->>>>>>> 8a0d52be
 
   private static final String NEXT_TAG_NAME = "Next";
   private static final String NEXT_TAG = "<" + NEXT_TAG_NAME + "/>";
@@ -204,8 +195,6 @@
   }
 
   @Test
-<<<<<<< HEAD
-=======
   public void parseMediaPresentationDescription_text() throws IOException {
     DashManifestParser parser = new DashManifestParser();
     DashManifest manifest =
@@ -235,7 +224,6 @@
   }
 
   @Test
->>>>>>> 8a0d52be
   public void parseMediaPresentationDescription_trickPlay() throws IOException {
     DashManifestParser parser = new DashManifestParser();
     DashManifest manifest =

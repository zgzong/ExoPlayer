--- conflicted
+++ resolved
@@ -131,12 +131,9 @@
 `setVideoSurfaceView`, `setVideoTextureView`, `setVideoSurfaceHolder` and
 `setVideoSurface` methods respectively. You can also use `PlayerControlView` as
 a standalone component, or implement your own playback controls that interact
-<<<<<<< HEAD
-directly with the player. `SimpleExoPlayer`'s `setTextOutput` and `addMetadataOutput`
-=======
-directly with the player. `SimpleExoPlayer`'s `addTextOutput` and `setId3Output`
->>>>>>> 49a971e1
-methods can be used to receive caption and ID3 metadata during playback.
+directly with the player. `SimpleExoPlayer`'s `addTextOutput` and
+`addMetadataOutput` methods can be used to receive caption and ID3 metadata
+during playback.
 
 ## Preparing the player ##
 
